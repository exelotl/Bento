--- conflicted
+++ resolved
@@ -2726,567 +2726,567 @@
 /* 18 */
 /***/ function(module, exports, __webpack_require__) {
 
-	"use strict"
-
-	var createThunk = __webpack_require__(19)
-
-	function Procedure() {
-	  this.argTypes = []
-	  this.shimArgs = []
-	  this.arrayArgs = []
-	  this.arrayBlockIndices = []
-	  this.scalarArgs = []
-	  this.offsetArgs = []
-	  this.offsetArgIndex = []
-	  this.indexArgs = []
-	  this.shapeArgs = []
-	  this.funcName = ""
-	  this.pre = null
-	  this.body = null
-	  this.post = null
-	  this.debug = false
-	}
-
-	function compileCwise(user_args) {
-	  //Create procedure
-	  var proc = new Procedure()
-	  
-	  //Parse blocks
-	  proc.pre    = user_args.pre
-	  proc.body   = user_args.body
-	  proc.post   = user_args.post
-
-	  //Parse arguments
-	  var proc_args = user_args.args.slice(0)
-	  proc.argTypes = proc_args
-	  for(var i=0; i<proc_args.length; ++i) {
-	    var arg_type = proc_args[i]
-	    if(arg_type === "array" || (typeof arg_type === "object" && arg_type.blockIndices)) {
-	      proc.argTypes[i] = "array"
-	      proc.arrayArgs.push(i)
-	      proc.arrayBlockIndices.push(arg_type.blockIndices ? arg_type.blockIndices : 0)
-	      proc.shimArgs.push("array" + i)
-	      if(i < proc.pre.args.length && proc.pre.args[i].count>0) {
-	        throw new Error("cwise: pre() block may not reference array args")
-	      }
-	      if(i < proc.post.args.length && proc.post.args[i].count>0) {
-	        throw new Error("cwise: post() block may not reference array args")
-	      }
-	    } else if(arg_type === "scalar") {
-	      proc.scalarArgs.push(i)
-	      proc.shimArgs.push("scalar" + i)
-	    } else if(arg_type === "index") {
-	      proc.indexArgs.push(i)
-	      if(i < proc.pre.args.length && proc.pre.args[i].count > 0) {
-	        throw new Error("cwise: pre() block may not reference array index")
-	      }
-	      if(i < proc.body.args.length && proc.body.args[i].lvalue) {
-	        throw new Error("cwise: body() block may not write to array index")
-	      }
-	      if(i < proc.post.args.length && proc.post.args[i].count > 0) {
-	        throw new Error("cwise: post() block may not reference array index")
-	      }
-	    } else if(arg_type === "shape") {
-	      proc.shapeArgs.push(i)
-	      if(i < proc.pre.args.length && proc.pre.args[i].lvalue) {
-	        throw new Error("cwise: pre() block may not write to array shape")
-	      }
-	      if(i < proc.body.args.length && proc.body.args[i].lvalue) {
-	        throw new Error("cwise: body() block may not write to array shape")
-	      }
-	      if(i < proc.post.args.length && proc.post.args[i].lvalue) {
-	        throw new Error("cwise: post() block may not write to array shape")
-	      }
-	    } else if(typeof arg_type === "object" && arg_type.offset) {
-	      proc.argTypes[i] = "offset"
-	      proc.offsetArgs.push({ array: arg_type.array, offset:arg_type.offset })
-	      proc.offsetArgIndex.push(i)
-	    } else {
-	      throw new Error("cwise: Unknown argument type " + proc_args[i])
-	    }
-	  }
-	  
-	  //Make sure at least one array argument was specified
-	  if(proc.arrayArgs.length <= 0) {
-	    throw new Error("cwise: No array arguments specified")
-	  }
-	  
-	  //Make sure arguments are correct
-	  if(proc.pre.args.length > proc_args.length) {
-	    throw new Error("cwise: Too many arguments in pre() block")
-	  }
-	  if(proc.body.args.length > proc_args.length) {
-	    throw new Error("cwise: Too many arguments in body() block")
-	  }
-	  if(proc.post.args.length > proc_args.length) {
-	    throw new Error("cwise: Too many arguments in post() block")
-	  }
-
-	  //Check debug flag
-	  proc.debug = !!user_args.printCode || !!user_args.debug
-	  
-	  //Retrieve name
-	  proc.funcName = user_args.funcName || "cwise"
-	  
-	  //Read in block size
-	  proc.blockSize = user_args.blockSize || 64
-
-	  return createThunk(proc)
-	}
-
-	module.exports = compileCwise
+	"use strict"
+
+	var createThunk = __webpack_require__(19)
+
+	function Procedure() {
+	  this.argTypes = []
+	  this.shimArgs = []
+	  this.arrayArgs = []
+	  this.arrayBlockIndices = []
+	  this.scalarArgs = []
+	  this.offsetArgs = []
+	  this.offsetArgIndex = []
+	  this.indexArgs = []
+	  this.shapeArgs = []
+	  this.funcName = ""
+	  this.pre = null
+	  this.body = null
+	  this.post = null
+	  this.debug = false
+	}
+
+	function compileCwise(user_args) {
+	  //Create procedure
+	  var proc = new Procedure()
+	  
+	  //Parse blocks
+	  proc.pre    = user_args.pre
+	  proc.body   = user_args.body
+	  proc.post   = user_args.post
+
+	  //Parse arguments
+	  var proc_args = user_args.args.slice(0)
+	  proc.argTypes = proc_args
+	  for(var i=0; i<proc_args.length; ++i) {
+	    var arg_type = proc_args[i]
+	    if(arg_type === "array" || (typeof arg_type === "object" && arg_type.blockIndices)) {
+	      proc.argTypes[i] = "array"
+	      proc.arrayArgs.push(i)
+	      proc.arrayBlockIndices.push(arg_type.blockIndices ? arg_type.blockIndices : 0)
+	      proc.shimArgs.push("array" + i)
+	      if(i < proc.pre.args.length && proc.pre.args[i].count>0) {
+	        throw new Error("cwise: pre() block may not reference array args")
+	      }
+	      if(i < proc.post.args.length && proc.post.args[i].count>0) {
+	        throw new Error("cwise: post() block may not reference array args")
+	      }
+	    } else if(arg_type === "scalar") {
+	      proc.scalarArgs.push(i)
+	      proc.shimArgs.push("scalar" + i)
+	    } else if(arg_type === "index") {
+	      proc.indexArgs.push(i)
+	      if(i < proc.pre.args.length && proc.pre.args[i].count > 0) {
+	        throw new Error("cwise: pre() block may not reference array index")
+	      }
+	      if(i < proc.body.args.length && proc.body.args[i].lvalue) {
+	        throw new Error("cwise: body() block may not write to array index")
+	      }
+	      if(i < proc.post.args.length && proc.post.args[i].count > 0) {
+	        throw new Error("cwise: post() block may not reference array index")
+	      }
+	    } else if(arg_type === "shape") {
+	      proc.shapeArgs.push(i)
+	      if(i < proc.pre.args.length && proc.pre.args[i].lvalue) {
+	        throw new Error("cwise: pre() block may not write to array shape")
+	      }
+	      if(i < proc.body.args.length && proc.body.args[i].lvalue) {
+	        throw new Error("cwise: body() block may not write to array shape")
+	      }
+	      if(i < proc.post.args.length && proc.post.args[i].lvalue) {
+	        throw new Error("cwise: post() block may not write to array shape")
+	      }
+	    } else if(typeof arg_type === "object" && arg_type.offset) {
+	      proc.argTypes[i] = "offset"
+	      proc.offsetArgs.push({ array: arg_type.array, offset:arg_type.offset })
+	      proc.offsetArgIndex.push(i)
+	    } else {
+	      throw new Error("cwise: Unknown argument type " + proc_args[i])
+	    }
+	  }
+	  
+	  //Make sure at least one array argument was specified
+	  if(proc.arrayArgs.length <= 0) {
+	    throw new Error("cwise: No array arguments specified")
+	  }
+	  
+	  //Make sure arguments are correct
+	  if(proc.pre.args.length > proc_args.length) {
+	    throw new Error("cwise: Too many arguments in pre() block")
+	  }
+	  if(proc.body.args.length > proc_args.length) {
+	    throw new Error("cwise: Too many arguments in body() block")
+	  }
+	  if(proc.post.args.length > proc_args.length) {
+	    throw new Error("cwise: Too many arguments in post() block")
+	  }
+
+	  //Check debug flag
+	  proc.debug = !!user_args.printCode || !!user_args.debug
+	  
+	  //Retrieve name
+	  proc.funcName = user_args.funcName || "cwise"
+	  
+	  //Read in block size
+	  proc.blockSize = user_args.blockSize || 64
+
+	  return createThunk(proc)
+	}
+
+	module.exports = compileCwise
 
 
 /***/ },
 /* 19 */
 /***/ function(module, exports, __webpack_require__) {
 
-	"use strict"
-
-	// The function below is called when constructing a cwise function object, and does the following:
-	// A function object is constructed which accepts as argument a compilation function and returns another function.
-	// It is this other function that is eventually returned by createThunk, and this function is the one that actually
-	// checks whether a certain pattern of arguments has already been used before and compiles new loops as needed.
-	// The compilation passed to the first function object is used for compiling new functions.
-	// Once this function object is created, it is called with compile as argument, where the first argument of compile
-	// is bound to "proc" (essentially containing a preprocessed version of the user arguments to cwise).
-	// So createThunk roughly works like this:
-	// function createThunk(proc) {
-	//   var thunk = function(compileBound) {
-	//     var CACHED = {}
-	//     return function(arrays and scalars) {
-	//       if (dtype and order of arrays in CACHED) {
-	//         var func = CACHED[dtype and order of arrays]
-	//       } else {
-	//         var func = CACHED[dtype and order of arrays] = compileBound(dtype and order of arrays)
-	//       }
-	//       return func(arrays and scalars)
-	//     }
-	//   }
-	//   return thunk(compile.bind1(proc))
-	// }
-
-	var compile = __webpack_require__(20)
-
-	function createThunk(proc) {
-	  var code = ["'use strict'", "var CACHED={}"]
-	  var vars = []
-	  var thunkName = proc.funcName + "_cwise_thunk"
-	  
-	  //Build thunk
-	  code.push(["return function ", thunkName, "(", proc.shimArgs.join(","), "){"].join(""))
-	  var typesig = []
-	  var string_typesig = []
-	  var proc_args = [["array",proc.arrayArgs[0],".shape.slice(", // Slice shape so that we only retain the shape over which we iterate (which gets passed to the cwise operator as SS).
-	                    Math.max(0,proc.arrayBlockIndices[0]),proc.arrayBlockIndices[0]<0?(","+proc.arrayBlockIndices[0]+")"):")"].join("")]
-	  var shapeLengthConditions = [], shapeConditions = []
-	  // Process array arguments
-	  for(var i=0; i<proc.arrayArgs.length; ++i) {
-	    var j = proc.arrayArgs[i]
-	    vars.push(["t", j, "=array", j, ".dtype,",
-	               "r", j, "=array", j, ".order"].join(""))
-	    typesig.push("t" + j)
-	    typesig.push("r" + j)
-	    string_typesig.push("t"+j)
-	    string_typesig.push("r"+j+".join()")
-	    proc_args.push("array" + j + ".data")
-	    proc_args.push("array" + j + ".stride")
-	    proc_args.push("array" + j + ".offset|0")
-	    if (i>0) { // Gather conditions to check for shape equality (ignoring block indices)
-	      shapeLengthConditions.push("array" + proc.arrayArgs[0] + ".shape.length===array" + j + ".shape.length+" + (Math.abs(proc.arrayBlockIndices[0])-Math.abs(proc.arrayBlockIndices[i])))
-	      shapeConditions.push("array" + proc.arrayArgs[0] + ".shape[shapeIndex+" + Math.max(0,proc.arrayBlockIndices[0]) + "]===array" + j + ".shape[shapeIndex+" + Math.max(0,proc.arrayBlockIndices[i]) + "]")
-	    }
-	  }
-	  // Check for shape equality
-	  if (proc.arrayArgs.length > 1) {
-	    code.push("if (!(" + shapeLengthConditions.join(" && ") + ")) throw new Error('cwise: Arrays do not all have the same dimensionality!')")
-	    code.push("for(var shapeIndex=array" + proc.arrayArgs[0] + ".shape.length-" + Math.abs(proc.arrayBlockIndices[0]) + "; shapeIndex-->0;) {")
-	    code.push("if (!(" + shapeConditions.join(" && ") + ")) throw new Error('cwise: Arrays do not all have the same shape!')")
-	    code.push("}")
-	  }
-	  // Process scalar arguments
-	  for(var i=0; i<proc.scalarArgs.length; ++i) {
-	    proc_args.push("scalar" + proc.scalarArgs[i])
-	  }
-	  // Check for cached function (and if not present, generate it)
-	  vars.push(["type=[", string_typesig.join(","), "].join()"].join(""))
-	  vars.push("proc=CACHED[type]")
-	  code.push("var " + vars.join(","))
-	  
-	  code.push(["if(!proc){",
-	             "CACHED[type]=proc=compile([", typesig.join(","), "])}",
-	             "return proc(", proc_args.join(","), ")}"].join(""))
-
-	  if(proc.debug) {
-	    console.log("-----Generated thunk:\n" + code.join("\n") + "\n----------")
-	  }
-	  
-	  //Compile thunk
-	  var thunk = new Function("compile", code.join("\n"))
-	  return thunk(compile.bind(undefined, proc))
-	}
-
-	module.exports = createThunk
+	"use strict"
+
+	// The function below is called when constructing a cwise function object, and does the following:
+	// A function object is constructed which accepts as argument a compilation function and returns another function.
+	// It is this other function that is eventually returned by createThunk, and this function is the one that actually
+	// checks whether a certain pattern of arguments has already been used before and compiles new loops as needed.
+	// The compilation passed to the first function object is used for compiling new functions.
+	// Once this function object is created, it is called with compile as argument, where the first argument of compile
+	// is bound to "proc" (essentially containing a preprocessed version of the user arguments to cwise).
+	// So createThunk roughly works like this:
+	// function createThunk(proc) {
+	//   var thunk = function(compileBound) {
+	//     var CACHED = {}
+	//     return function(arrays and scalars) {
+	//       if (dtype and order of arrays in CACHED) {
+	//         var func = CACHED[dtype and order of arrays]
+	//       } else {
+	//         var func = CACHED[dtype and order of arrays] = compileBound(dtype and order of arrays)
+	//       }
+	//       return func(arrays and scalars)
+	//     }
+	//   }
+	//   return thunk(compile.bind1(proc))
+	// }
+
+	var compile = __webpack_require__(20)
+
+	function createThunk(proc) {
+	  var code = ["'use strict'", "var CACHED={}"]
+	  var vars = []
+	  var thunkName = proc.funcName + "_cwise_thunk"
+	  
+	  //Build thunk
+	  code.push(["return function ", thunkName, "(", proc.shimArgs.join(","), "){"].join(""))
+	  var typesig = []
+	  var string_typesig = []
+	  var proc_args = [["array",proc.arrayArgs[0],".shape.slice(", // Slice shape so that we only retain the shape over which we iterate (which gets passed to the cwise operator as SS).
+	                    Math.max(0,proc.arrayBlockIndices[0]),proc.arrayBlockIndices[0]<0?(","+proc.arrayBlockIndices[0]+")"):")"].join("")]
+	  var shapeLengthConditions = [], shapeConditions = []
+	  // Process array arguments
+	  for(var i=0; i<proc.arrayArgs.length; ++i) {
+	    var j = proc.arrayArgs[i]
+	    vars.push(["t", j, "=array", j, ".dtype,",
+	               "r", j, "=array", j, ".order"].join(""))
+	    typesig.push("t" + j)
+	    typesig.push("r" + j)
+	    string_typesig.push("t"+j)
+	    string_typesig.push("r"+j+".join()")
+	    proc_args.push("array" + j + ".data")
+	    proc_args.push("array" + j + ".stride")
+	    proc_args.push("array" + j + ".offset|0")
+	    if (i>0) { // Gather conditions to check for shape equality (ignoring block indices)
+	      shapeLengthConditions.push("array" + proc.arrayArgs[0] + ".shape.length===array" + j + ".shape.length+" + (Math.abs(proc.arrayBlockIndices[0])-Math.abs(proc.arrayBlockIndices[i])))
+	      shapeConditions.push("array" + proc.arrayArgs[0] + ".shape[shapeIndex+" + Math.max(0,proc.arrayBlockIndices[0]) + "]===array" + j + ".shape[shapeIndex+" + Math.max(0,proc.arrayBlockIndices[i]) + "]")
+	    }
+	  }
+	  // Check for shape equality
+	  if (proc.arrayArgs.length > 1) {
+	    code.push("if (!(" + shapeLengthConditions.join(" && ") + ")) throw new Error('cwise: Arrays do not all have the same dimensionality!')")
+	    code.push("for(var shapeIndex=array" + proc.arrayArgs[0] + ".shape.length-" + Math.abs(proc.arrayBlockIndices[0]) + "; shapeIndex-->0;) {")
+	    code.push("if (!(" + shapeConditions.join(" && ") + ")) throw new Error('cwise: Arrays do not all have the same shape!')")
+	    code.push("}")
+	  }
+	  // Process scalar arguments
+	  for(var i=0; i<proc.scalarArgs.length; ++i) {
+	    proc_args.push("scalar" + proc.scalarArgs[i])
+	  }
+	  // Check for cached function (and if not present, generate it)
+	  vars.push(["type=[", string_typesig.join(","), "].join()"].join(""))
+	  vars.push("proc=CACHED[type]")
+	  code.push("var " + vars.join(","))
+	  
+	  code.push(["if(!proc){",
+	             "CACHED[type]=proc=compile([", typesig.join(","), "])}",
+	             "return proc(", proc_args.join(","), ")}"].join(""))
+
+	  if(proc.debug) {
+	    console.log("-----Generated thunk:\n" + code.join("\n") + "\n----------")
+	  }
+	  
+	  //Compile thunk
+	  var thunk = new Function("compile", code.join("\n"))
+	  return thunk(compile.bind(undefined, proc))
+	}
+
+	module.exports = createThunk
 
 
 /***/ },
 /* 20 */
 /***/ function(module, exports, __webpack_require__) {
 
-	"use strict"
-
-	var uniq = __webpack_require__(21)
-
-	// This function generates very simple loops analogous to how you typically traverse arrays (the outermost loop corresponds to the slowest changing index, the innermost loop to the fastest changing index)
-	// TODO: If two arrays have the same strides (and offsets) there is potential for decreasing the number of "pointers" and related variables. The drawback is that the type signature would become more specific and that there would thus be less potential for caching, but it might still be worth it, especially when dealing with large numbers of arguments.
-	function innerFill(order, proc, body) {
-	  var dimension = order.length
-	    , nargs = proc.arrayArgs.length
-	    , has_index = proc.indexArgs.length>0
-	    , code = []
-	    , vars = []
-	    , idx=0, pidx=0, i, j
-	  for(i=0; i<dimension; ++i) { // Iteration variables
-	    vars.push(["i",i,"=0"].join(""))
-	  }
-	  //Compute scan deltas
-	  for(j=0; j<nargs; ++j) {
-	    for(i=0; i<dimension; ++i) {
-	      pidx = idx
-	      idx = order[i]
-	      if(i === 0) { // The innermost/fastest dimension's delta is simply its stride
-	        vars.push(["d",j,"s",i,"=t",j,"p",idx].join(""))
-	      } else { // For other dimensions the delta is basically the stride minus something which essentially "rewinds" the previous (more inner) dimension
-	        vars.push(["d",j,"s",i,"=(t",j,"p",idx,"-s",pidx,"*t",j,"p",pidx,")"].join(""))
-	      }
-	    }
-	  }
-	  code.push("var " + vars.join(","))
-	  //Scan loop
-	  for(i=dimension-1; i>=0; --i) { // Start at largest stride and work your way inwards
-	    idx = order[i]
-	    code.push(["for(i",i,"=0;i",i,"<s",idx,";++i",i,"){"].join(""))
-	  }
-	  //Push body of inner loop
-	  code.push(body)
-	  //Advance scan pointers
-	  for(i=0; i<dimension; ++i) {
-	    pidx = idx
-	    idx = order[i]
-	    for(j=0; j<nargs; ++j) {
-	      code.push(["p",j,"+=d",j,"s",i].join(""))
-	    }
-	    if(has_index) {
-	      if(i > 0) {
-	        code.push(["index[",pidx,"]-=s",pidx].join(""))
-	      }
-	      code.push(["++index[",idx,"]"].join(""))
-	    }
-	    code.push("}")
-	  }
-	  return code.join("\n")
-	}
-
-	// Generate "outer" loops that loop over blocks of data, applying "inner" loops to the blocks by manipulating the local variables in such a way that the inner loop only "sees" the current block.
-	// TODO: If this is used, then the previous declaration (done by generateCwiseOp) of s* is essentially unnecessary.
-	//       I believe the s* are not used elsewhere (in particular, I don't think they're used in the pre/post parts and "shape" is defined independently), so it would be possible to make defining the s* dependent on what loop method is being used.
-	function outerFill(matched, order, proc, body) {
-	  var dimension = order.length
-	    , nargs = proc.arrayArgs.length
-	    , blockSize = proc.blockSize
-	    , has_index = proc.indexArgs.length > 0
-	    , code = []
-	  for(var i=0; i<nargs; ++i) {
-	    code.push(["var offset",i,"=p",i].join(""))
-	  }
-	  //Generate loops for unmatched dimensions
-	  // The order in which these dimensions are traversed is fairly arbitrary (from small stride to large stride, for the first argument)
-	  // TODO: It would be nice if the order in which these loops are placed would also be somehow "optimal" (at the very least we should check that it really doesn't hurt us if they're not).
-	  for(var i=matched; i<dimension; ++i) {
-	    code.push(["for(var j"+i+"=SS[", order[i], "]|0;j", i, ">0;){"].join("")) // Iterate back to front
-	    code.push(["if(j",i,"<",blockSize,"){"].join("")) // Either decrease j by blockSize (s = blockSize), or set it to zero (after setting s = j).
-	    code.push(["s",order[i],"=j",i].join(""))
-	    code.push(["j",i,"=0"].join(""))
-	    code.push(["}else{s",order[i],"=",blockSize].join(""))
-	    code.push(["j",i,"-=",blockSize,"}"].join(""))
-	    if(has_index) {
-	      code.push(["index[",order[i],"]=j",i].join(""))
-	    }
-	  }
-	  for(var i=0; i<nargs; ++i) {
-	    var indexStr = ["offset"+i]
-	    for(var j=matched; j<dimension; ++j) {
-	      indexStr.push(["j",j,"*t",i,"p",order[j]].join(""))
-	    }
-	    code.push(["p",i,"=(",indexStr.join("+"),")"].join(""))
-	  }
-	  code.push(innerFill(order, proc, body))
-	  for(var i=matched; i<dimension; ++i) {
-	    code.push("}")
-	  }
-	  return code.join("\n")
-	}
-
-	//Count the number of compatible inner orders
-	// This is the length of the longest common prefix of the arrays in orders.
-	// Each array in orders lists the dimensions of the correspond ndarray in order of increasing stride.
-	// This is thus the maximum number of dimensions that can be efficiently traversed by simple nested loops for all arrays.
-	function countMatches(orders) {
-	  var matched = 0, dimension = orders[0].length
-	  while(matched < dimension) {
-	    for(var j=1; j<orders.length; ++j) {
-	      if(orders[j][matched] !== orders[0][matched]) {
-	        return matched
-	      }
-	    }
-	    ++matched
-	  }
-	  return matched
-	}
-
-	//Processes a block according to the given data types
-	// Replaces variable names by different ones, either "local" ones (that are then ferried in and out of the given array) or ones matching the arguments that the function performing the ultimate loop will accept.
-	function processBlock(block, proc, dtypes) {
-	  var code = block.body
-	  var pre = []
-	  var post = []
-	  for(var i=0; i<block.args.length; ++i) {
-	    var carg = block.args[i]
-	    if(carg.count <= 0) {
-	      continue
-	    }
-	    var re = new RegExp(carg.name, "g")
-	    var ptrStr = ""
-	    var arrNum = proc.arrayArgs.indexOf(i)
-	    switch(proc.argTypes[i]) {
-	      case "offset":
-	        var offArgIndex = proc.offsetArgIndex.indexOf(i)
-	        var offArg = proc.offsetArgs[offArgIndex]
-	        arrNum = offArg.array
-	        ptrStr = "+q" + offArgIndex // Adds offset to the "pointer" in the array
-	      case "array":
-	        ptrStr = "p" + arrNum + ptrStr
-	        var localStr = "l" + i
-	        var arrStr = "a" + arrNum
-	        if (proc.arrayBlockIndices[arrNum] === 0) { // Argument to body is just a single value from this array
-	          if(carg.count === 1) { // Argument/array used only once(?)
-	            if(dtypes[arrNum] === "generic") {
-	              if(carg.lvalue) {
-	                pre.push(["var ", localStr, "=", arrStr, ".get(", ptrStr, ")"].join("")) // Is this necessary if the argument is ONLY used as an lvalue? (keep in mind that we can have a += something, so we would actually need to check carg.rvalue)
-	                code = code.replace(re, localStr)
-	                post.push([arrStr, ".set(", ptrStr, ",", localStr,")"].join(""))
-	              } else {
-	                code = code.replace(re, [arrStr, ".get(", ptrStr, ")"].join(""))
-	              }
-	            } else {
-	              code = code.replace(re, [arrStr, "[", ptrStr, "]"].join(""))
-	            }
-	          } else if(dtypes[arrNum] === "generic") {
-	            pre.push(["var ", localStr, "=", arrStr, ".get(", ptrStr, ")"].join("")) // TODO: Could we optimize by checking for carg.rvalue?
-	            code = code.replace(re, localStr)
-	            if(carg.lvalue) {
-	              post.push([arrStr, ".set(", ptrStr, ",", localStr,")"].join(""))
-	            }
-	          } else {
-	            pre.push(["var ", localStr, "=", arrStr, "[", ptrStr, "]"].join("")) // TODO: Could we optimize by checking for carg.rvalue?
-	            code = code.replace(re, localStr)
-	            if(carg.lvalue) {
-	              post.push([arrStr, "[", ptrStr, "]=", localStr].join(""))
-	            }
-	          }
-	        } else { // Argument to body is a "block"
-	          var reStrArr = [carg.name], ptrStrArr = [ptrStr]
-	          for(var j=0; j<Math.abs(proc.arrayBlockIndices[arrNum]); j++) {
-	            reStrArr.push("\\s*\\[([^\\]]+)\\]")
-	            ptrStrArr.push("$" + (j+1) + "*t" + arrNum + "b" + j) // Matched index times stride
-	          }
-	          re = new RegExp(reStrArr.join(""), "g")
-	          ptrStr = ptrStrArr.join("+")
-	          if(dtypes[arrNum] === "generic") {
-	            /*if(carg.lvalue) {
-	              pre.push(["var ", localStr, "=", arrStr, ".get(", ptrStr, ")"].join("")) // Is this necessary if the argument is ONLY used as an lvalue? (keep in mind that we can have a += something, so we would actually need to check carg.rvalue)
-	              code = code.replace(re, localStr)
-	              post.push([arrStr, ".set(", ptrStr, ",", localStr,")"].join(""))
-	            } else {
-	              code = code.replace(re, [arrStr, ".get(", ptrStr, ")"].join(""))
-	            }*/
-	            throw new Error("cwise: Generic arrays not supported in combination with blocks!")
-	          } else {
-	            // This does not produce any local variables, even if variables are used multiple times. It would be possible to do so, but it would complicate things quite a bit.
-	            code = code.replace(re, [arrStr, "[", ptrStr, "]"].join(""))
-	          }
-	        }
-	      break
-	      case "scalar":
-	        code = code.replace(re, "Y" + proc.scalarArgs.indexOf(i))
-	      break
-	      case "index":
-	        code = code.replace(re, "index")
-	      break
-	      case "shape":
-	        code = code.replace(re, "shape")
-	      break
-	    }
-	  }
-	  return [pre.join("\n"), code, post.join("\n")].join("\n").trim()
-	}
-
-	function typeSummary(dtypes) {
-	  var summary = new Array(dtypes.length)
-	  var allEqual = true
-	  for(var i=0; i<dtypes.length; ++i) {
-	    var t = dtypes[i]
-	    var digits = t.match(/\d+/)
-	    if(!digits) {
-	      digits = ""
-	    } else {
-	      digits = digits[0]
-	    }
-	    if(t.charAt(0) === 0) {
-	      summary[i] = "u" + t.charAt(1) + digits
-	    } else {
-	      summary[i] = t.charAt(0) + digits
-	    }
-	    if(i > 0) {
-	      allEqual = allEqual && summary[i] === summary[i-1]
-	    }
-	  }
-	  if(allEqual) {
-	    return summary[0]
-	  }
-	  return summary.join("")
-	}
-
-	//Generates a cwise operator
-	function generateCWiseOp(proc, typesig) {
-
-	  //Compute dimension
-	  // Arrays get put first in typesig, and there are two entries per array (dtype and order), so this gets the number of dimensions in the first array arg.
-	  var dimension = (typesig[1].length - Math.abs(proc.arrayBlockIndices[0]))|0
-	  var orders = new Array(proc.arrayArgs.length)
-	  var dtypes = new Array(proc.arrayArgs.length)
-	  for(var i=0; i<proc.arrayArgs.length; ++i) {
-	    dtypes[i] = typesig[2*i]
-	    orders[i] = typesig[2*i+1]
-	  }
-	  
-	  //Determine where block and loop indices start and end
-	  var blockBegin = [], blockEnd = [] // These indices are exposed as blocks
-	  var loopBegin = [], loopEnd = [] // These indices are iterated over
-	  var loopOrders = [] // orders restricted to the loop indices
-	  for(var i=0; i<proc.arrayArgs.length; ++i) {
-	    if (proc.arrayBlockIndices[i]<0) {
-	      loopBegin.push(0)
-	      loopEnd.push(dimension)
-	      blockBegin.push(dimension)
-	      blockEnd.push(dimension+proc.arrayBlockIndices[i])
-	    } else {
-	      loopBegin.push(proc.arrayBlockIndices[i]) // Non-negative
-	      loopEnd.push(proc.arrayBlockIndices[i]+dimension)
-	      blockBegin.push(0)
-	      blockEnd.push(proc.arrayBlockIndices[i])
-	    }
-	    var newOrder = []
-	    for(var j=0; j<orders[i].length; j++) {
-	      if (loopBegin[i]<=orders[i][j] && orders[i][j]<loopEnd[i]) {
-	        newOrder.push(orders[i][j]-loopBegin[i]) // If this is a loop index, put it in newOrder, subtracting loopBegin, to make sure that all loopOrders are using a common set of indices.
-	      }
-	    }
-	    loopOrders.push(newOrder)
-	  }
-
-	  //First create arguments for procedure
-	  var arglist = ["SS"] // SS is the overall shape over which we iterate
-	  var code = ["'use strict'"]
-	  var vars = []
-	  
-	  for(var j=0; j<dimension; ++j) {
-	    vars.push(["s", j, "=SS[", j, "]"].join("")) // The limits for each dimension.
-	  }
-	  for(var i=0; i<proc.arrayArgs.length; ++i) {
-	    arglist.push("a"+i) // Actual data array
-	    arglist.push("t"+i) // Strides
-	    arglist.push("p"+i) // Offset in the array at which the data starts (also used for iterating over the data)
-	    
-	    for(var j=0; j<dimension; ++j) { // Unpack the strides into vars for looping
-	      vars.push(["t",i,"p",j,"=t",i,"[",loopBegin[i]+j,"]"].join(""))
-	    }
-	    
-	    for(var j=0; j<Math.abs(proc.arrayBlockIndices[i]); ++j) { // Unpack the strides into vars for block iteration
-	      vars.push(["t",i,"b",j,"=t",i,"[",blockBegin[i]+j,"]"].join(""))
-	    }
-	  }
-	  for(var i=0; i<proc.scalarArgs.length; ++i) {
-	    arglist.push("Y" + i)
-	  }
-	  if(proc.shapeArgs.length > 0) {
-	    vars.push("shape=SS.slice(0)") // Makes the shape over which we iterate available to the user defined functions (so you can use width/height for example)
-	  }
-	  if(proc.indexArgs.length > 0) {
-	    // Prepare an array to keep track of the (logical) indices, initialized to dimension zeroes.
-	    var zeros = new Array(dimension)
-	    for(var i=0; i<dimension; ++i) {
-	      zeros[i] = "0"
-	    }
-	    vars.push(["index=[", zeros.join(","), "]"].join(""))
-	  }
-	  for(var i=0; i<proc.offsetArgs.length; ++i) { // Offset arguments used for stencil operations
-	    var off_arg = proc.offsetArgs[i]
-	    var init_string = []
-	    for(var j=0; j<off_arg.offset.length; ++j) {
-	      if(off_arg.offset[j] === 0) {
-	        continue
-	      } else if(off_arg.offset[j] === 1) {
-	        init_string.push(["t", off_arg.array, "p", j].join(""))      
-	      } else {
-	        init_string.push([off_arg.offset[j], "*t", off_arg.array, "p", j].join(""))
-	      }
-	    }
-	    if(init_string.length === 0) {
-	      vars.push("q" + i + "=0")
-	    } else {
-	      vars.push(["q", i, "=", init_string.join("+")].join(""))
-	    }
-	  }
-
-	  //Prepare this variables
-	  var thisVars = uniq([].concat(proc.pre.thisVars)
-	                      .concat(proc.body.thisVars)
-	                      .concat(proc.post.thisVars))
-	  vars = vars.concat(thisVars)
-	  code.push("var " + vars.join(","))
-	  for(var i=0; i<proc.arrayArgs.length; ++i) {
-	    code.push("p"+i+"|=0")
-	  }
-	  
-	  //Inline prelude
-	  if(proc.pre.body.length > 3) {
-	    code.push(processBlock(proc.pre, proc, dtypes))
-	  }
-
-	  //Process body
-	  var body = processBlock(proc.body, proc, dtypes)
-	  var matched = countMatches(loopOrders)
-	  if(matched < dimension) {
-	    code.push(outerFill(matched, loopOrders[0], proc, body)) // TODO: Rather than passing loopOrders[0], it might be interesting to look at passing an order that represents the majority of the arguments for example.
-	  } else {
-	    code.push(innerFill(loopOrders[0], proc, body))
-	  }
-
-	  //Inline epilog
-	  if(proc.post.body.length > 3) {
-	    code.push(processBlock(proc.post, proc, dtypes))
-	  }
-	  
-	  if(proc.debug) {
-	    console.log("-----Generated cwise routine for ", typesig, ":\n" + code.join("\n") + "\n----------")
-	  }
-	  
-	  var loopName = [(proc.funcName||"unnamed"), "_cwise_loop_", orders[0].join("s"),"m",matched,typeSummary(dtypes)].join("")
-	  var f = new Function(["function ",loopName,"(", arglist.join(","),"){", code.join("\n"),"} return ", loopName].join(""))
-	  return f()
-	}
-	module.exports = generateCWiseOp
+	"use strict"
+
+	var uniq = __webpack_require__(21)
+
+	// This function generates very simple loops analogous to how you typically traverse arrays (the outermost loop corresponds to the slowest changing index, the innermost loop to the fastest changing index)
+	// TODO: If two arrays have the same strides (and offsets) there is potential for decreasing the number of "pointers" and related variables. The drawback is that the type signature would become more specific and that there would thus be less potential for caching, but it might still be worth it, especially when dealing with large numbers of arguments.
+	function innerFill(order, proc, body) {
+	  var dimension = order.length
+	    , nargs = proc.arrayArgs.length
+	    , has_index = proc.indexArgs.length>0
+	    , code = []
+	    , vars = []
+	    , idx=0, pidx=0, i, j
+	  for(i=0; i<dimension; ++i) { // Iteration variables
+	    vars.push(["i",i,"=0"].join(""))
+	  }
+	  //Compute scan deltas
+	  for(j=0; j<nargs; ++j) {
+	    for(i=0; i<dimension; ++i) {
+	      pidx = idx
+	      idx = order[i]
+	      if(i === 0) { // The innermost/fastest dimension's delta is simply its stride
+	        vars.push(["d",j,"s",i,"=t",j,"p",idx].join(""))
+	      } else { // For other dimensions the delta is basically the stride minus something which essentially "rewinds" the previous (more inner) dimension
+	        vars.push(["d",j,"s",i,"=(t",j,"p",idx,"-s",pidx,"*t",j,"p",pidx,")"].join(""))
+	      }
+	    }
+	  }
+	  code.push("var " + vars.join(","))
+	  //Scan loop
+	  for(i=dimension-1; i>=0; --i) { // Start at largest stride and work your way inwards
+	    idx = order[i]
+	    code.push(["for(i",i,"=0;i",i,"<s",idx,";++i",i,"){"].join(""))
+	  }
+	  //Push body of inner loop
+	  code.push(body)
+	  //Advance scan pointers
+	  for(i=0; i<dimension; ++i) {
+	    pidx = idx
+	    idx = order[i]
+	    for(j=0; j<nargs; ++j) {
+	      code.push(["p",j,"+=d",j,"s",i].join(""))
+	    }
+	    if(has_index) {
+	      if(i > 0) {
+	        code.push(["index[",pidx,"]-=s",pidx].join(""))
+	      }
+	      code.push(["++index[",idx,"]"].join(""))
+	    }
+	    code.push("}")
+	  }
+	  return code.join("\n")
+	}
+
+	// Generate "outer" loops that loop over blocks of data, applying "inner" loops to the blocks by manipulating the local variables in such a way that the inner loop only "sees" the current block.
+	// TODO: If this is used, then the previous declaration (done by generateCwiseOp) of s* is essentially unnecessary.
+	//       I believe the s* are not used elsewhere (in particular, I don't think they're used in the pre/post parts and "shape" is defined independently), so it would be possible to make defining the s* dependent on what loop method is being used.
+	function outerFill(matched, order, proc, body) {
+	  var dimension = order.length
+	    , nargs = proc.arrayArgs.length
+	    , blockSize = proc.blockSize
+	    , has_index = proc.indexArgs.length > 0
+	    , code = []
+	  for(var i=0; i<nargs; ++i) {
+	    code.push(["var offset",i,"=p",i].join(""))
+	  }
+	  //Generate loops for unmatched dimensions
+	  // The order in which these dimensions are traversed is fairly arbitrary (from small stride to large stride, for the first argument)
+	  // TODO: It would be nice if the order in which these loops are placed would also be somehow "optimal" (at the very least we should check that it really doesn't hurt us if they're not).
+	  for(var i=matched; i<dimension; ++i) {
+	    code.push(["for(var j"+i+"=SS[", order[i], "]|0;j", i, ">0;){"].join("")) // Iterate back to front
+	    code.push(["if(j",i,"<",blockSize,"){"].join("")) // Either decrease j by blockSize (s = blockSize), or set it to zero (after setting s = j).
+	    code.push(["s",order[i],"=j",i].join(""))
+	    code.push(["j",i,"=0"].join(""))
+	    code.push(["}else{s",order[i],"=",blockSize].join(""))
+	    code.push(["j",i,"-=",blockSize,"}"].join(""))
+	    if(has_index) {
+	      code.push(["index[",order[i],"]=j",i].join(""))
+	    }
+	  }
+	  for(var i=0; i<nargs; ++i) {
+	    var indexStr = ["offset"+i]
+	    for(var j=matched; j<dimension; ++j) {
+	      indexStr.push(["j",j,"*t",i,"p",order[j]].join(""))
+	    }
+	    code.push(["p",i,"=(",indexStr.join("+"),")"].join(""))
+	  }
+	  code.push(innerFill(order, proc, body))
+	  for(var i=matched; i<dimension; ++i) {
+	    code.push("}")
+	  }
+	  return code.join("\n")
+	}
+
+	//Count the number of compatible inner orders
+	// This is the length of the longest common prefix of the arrays in orders.
+	// Each array in orders lists the dimensions of the correspond ndarray in order of increasing stride.
+	// This is thus the maximum number of dimensions that can be efficiently traversed by simple nested loops for all arrays.
+	function countMatches(orders) {
+	  var matched = 0, dimension = orders[0].length
+	  while(matched < dimension) {
+	    for(var j=1; j<orders.length; ++j) {
+	      if(orders[j][matched] !== orders[0][matched]) {
+	        return matched
+	      }
+	    }
+	    ++matched
+	  }
+	  return matched
+	}
+
+	//Processes a block according to the given data types
+	// Replaces variable names by different ones, either "local" ones (that are then ferried in and out of the given array) or ones matching the arguments that the function performing the ultimate loop will accept.
+	function processBlock(block, proc, dtypes) {
+	  var code = block.body
+	  var pre = []
+	  var post = []
+	  for(var i=0; i<block.args.length; ++i) {
+	    var carg = block.args[i]
+	    if(carg.count <= 0) {
+	      continue
+	    }
+	    var re = new RegExp(carg.name, "g")
+	    var ptrStr = ""
+	    var arrNum = proc.arrayArgs.indexOf(i)
+	    switch(proc.argTypes[i]) {
+	      case "offset":
+	        var offArgIndex = proc.offsetArgIndex.indexOf(i)
+	        var offArg = proc.offsetArgs[offArgIndex]
+	        arrNum = offArg.array
+	        ptrStr = "+q" + offArgIndex // Adds offset to the "pointer" in the array
+	      case "array":
+	        ptrStr = "p" + arrNum + ptrStr
+	        var localStr = "l" + i
+	        var arrStr = "a" + arrNum
+	        if (proc.arrayBlockIndices[arrNum] === 0) { // Argument to body is just a single value from this array
+	          if(carg.count === 1) { // Argument/array used only once(?)
+	            if(dtypes[arrNum] === "generic") {
+	              if(carg.lvalue) {
+	                pre.push(["var ", localStr, "=", arrStr, ".get(", ptrStr, ")"].join("")) // Is this necessary if the argument is ONLY used as an lvalue? (keep in mind that we can have a += something, so we would actually need to check carg.rvalue)
+	                code = code.replace(re, localStr)
+	                post.push([arrStr, ".set(", ptrStr, ",", localStr,")"].join(""))
+	              } else {
+	                code = code.replace(re, [arrStr, ".get(", ptrStr, ")"].join(""))
+	              }
+	            } else {
+	              code = code.replace(re, [arrStr, "[", ptrStr, "]"].join(""))
+	            }
+	          } else if(dtypes[arrNum] === "generic") {
+	            pre.push(["var ", localStr, "=", arrStr, ".get(", ptrStr, ")"].join("")) // TODO: Could we optimize by checking for carg.rvalue?
+	            code = code.replace(re, localStr)
+	            if(carg.lvalue) {
+	              post.push([arrStr, ".set(", ptrStr, ",", localStr,")"].join(""))
+	            }
+	          } else {
+	            pre.push(["var ", localStr, "=", arrStr, "[", ptrStr, "]"].join("")) // TODO: Could we optimize by checking for carg.rvalue?
+	            code = code.replace(re, localStr)
+	            if(carg.lvalue) {
+	              post.push([arrStr, "[", ptrStr, "]=", localStr].join(""))
+	            }
+	          }
+	        } else { // Argument to body is a "block"
+	          var reStrArr = [carg.name], ptrStrArr = [ptrStr]
+	          for(var j=0; j<Math.abs(proc.arrayBlockIndices[arrNum]); j++) {
+	            reStrArr.push("\\s*\\[([^\\]]+)\\]")
+	            ptrStrArr.push("$" + (j+1) + "*t" + arrNum + "b" + j) // Matched index times stride
+	          }
+	          re = new RegExp(reStrArr.join(""), "g")
+	          ptrStr = ptrStrArr.join("+")
+	          if(dtypes[arrNum] === "generic") {
+	            /*if(carg.lvalue) {
+	              pre.push(["var ", localStr, "=", arrStr, ".get(", ptrStr, ")"].join("")) // Is this necessary if the argument is ONLY used as an lvalue? (keep in mind that we can have a += something, so we would actually need to check carg.rvalue)
+	              code = code.replace(re, localStr)
+	              post.push([arrStr, ".set(", ptrStr, ",", localStr,")"].join(""))
+	            } else {
+	              code = code.replace(re, [arrStr, ".get(", ptrStr, ")"].join(""))
+	            }*/
+	            throw new Error("cwise: Generic arrays not supported in combination with blocks!")
+	          } else {
+	            // This does not produce any local variables, even if variables are used multiple times. It would be possible to do so, but it would complicate things quite a bit.
+	            code = code.replace(re, [arrStr, "[", ptrStr, "]"].join(""))
+	          }
+	        }
+	      break
+	      case "scalar":
+	        code = code.replace(re, "Y" + proc.scalarArgs.indexOf(i))
+	      break
+	      case "index":
+	        code = code.replace(re, "index")
+	      break
+	      case "shape":
+	        code = code.replace(re, "shape")
+	      break
+	    }
+	  }
+	  return [pre.join("\n"), code, post.join("\n")].join("\n").trim()
+	}
+
+	function typeSummary(dtypes) {
+	  var summary = new Array(dtypes.length)
+	  var allEqual = true
+	  for(var i=0; i<dtypes.length; ++i) {
+	    var t = dtypes[i]
+	    var digits = t.match(/\d+/)
+	    if(!digits) {
+	      digits = ""
+	    } else {
+	      digits = digits[0]
+	    }
+	    if(t.charAt(0) === 0) {
+	      summary[i] = "u" + t.charAt(1) + digits
+	    } else {
+	      summary[i] = t.charAt(0) + digits
+	    }
+	    if(i > 0) {
+	      allEqual = allEqual && summary[i] === summary[i-1]
+	    }
+	  }
+	  if(allEqual) {
+	    return summary[0]
+	  }
+	  return summary.join("")
+	}
+
+	//Generates a cwise operator
+	function generateCWiseOp(proc, typesig) {
+
+	  //Compute dimension
+	  // Arrays get put first in typesig, and there are two entries per array (dtype and order), so this gets the number of dimensions in the first array arg.
+	  var dimension = (typesig[1].length - Math.abs(proc.arrayBlockIndices[0]))|0
+	  var orders = new Array(proc.arrayArgs.length)
+	  var dtypes = new Array(proc.arrayArgs.length)
+	  for(var i=0; i<proc.arrayArgs.length; ++i) {
+	    dtypes[i] = typesig[2*i]
+	    orders[i] = typesig[2*i+1]
+	  }
+	  
+	  //Determine where block and loop indices start and end
+	  var blockBegin = [], blockEnd = [] // These indices are exposed as blocks
+	  var loopBegin = [], loopEnd = [] // These indices are iterated over
+	  var loopOrders = [] // orders restricted to the loop indices
+	  for(var i=0; i<proc.arrayArgs.length; ++i) {
+	    if (proc.arrayBlockIndices[i]<0) {
+	      loopBegin.push(0)
+	      loopEnd.push(dimension)
+	      blockBegin.push(dimension)
+	      blockEnd.push(dimension+proc.arrayBlockIndices[i])
+	    } else {
+	      loopBegin.push(proc.arrayBlockIndices[i]) // Non-negative
+	      loopEnd.push(proc.arrayBlockIndices[i]+dimension)
+	      blockBegin.push(0)
+	      blockEnd.push(proc.arrayBlockIndices[i])
+	    }
+	    var newOrder = []
+	    for(var j=0; j<orders[i].length; j++) {
+	      if (loopBegin[i]<=orders[i][j] && orders[i][j]<loopEnd[i]) {
+	        newOrder.push(orders[i][j]-loopBegin[i]) // If this is a loop index, put it in newOrder, subtracting loopBegin, to make sure that all loopOrders are using a common set of indices.
+	      }
+	    }
+	    loopOrders.push(newOrder)
+	  }
+
+	  //First create arguments for procedure
+	  var arglist = ["SS"] // SS is the overall shape over which we iterate
+	  var code = ["'use strict'"]
+	  var vars = []
+	  
+	  for(var j=0; j<dimension; ++j) {
+	    vars.push(["s", j, "=SS[", j, "]"].join("")) // The limits for each dimension.
+	  }
+	  for(var i=0; i<proc.arrayArgs.length; ++i) {
+	    arglist.push("a"+i) // Actual data array
+	    arglist.push("t"+i) // Strides
+	    arglist.push("p"+i) // Offset in the array at which the data starts (also used for iterating over the data)
+	    
+	    for(var j=0; j<dimension; ++j) { // Unpack the strides into vars for looping
+	      vars.push(["t",i,"p",j,"=t",i,"[",loopBegin[i]+j,"]"].join(""))
+	    }
+	    
+	    for(var j=0; j<Math.abs(proc.arrayBlockIndices[i]); ++j) { // Unpack the strides into vars for block iteration
+	      vars.push(["t",i,"b",j,"=t",i,"[",blockBegin[i]+j,"]"].join(""))
+	    }
+	  }
+	  for(var i=0; i<proc.scalarArgs.length; ++i) {
+	    arglist.push("Y" + i)
+	  }
+	  if(proc.shapeArgs.length > 0) {
+	    vars.push("shape=SS.slice(0)") // Makes the shape over which we iterate available to the user defined functions (so you can use width/height for example)
+	  }
+	  if(proc.indexArgs.length > 0) {
+	    // Prepare an array to keep track of the (logical) indices, initialized to dimension zeroes.
+	    var zeros = new Array(dimension)
+	    for(var i=0; i<dimension; ++i) {
+	      zeros[i] = "0"
+	    }
+	    vars.push(["index=[", zeros.join(","), "]"].join(""))
+	  }
+	  for(var i=0; i<proc.offsetArgs.length; ++i) { // Offset arguments used for stencil operations
+	    var off_arg = proc.offsetArgs[i]
+	    var init_string = []
+	    for(var j=0; j<off_arg.offset.length; ++j) {
+	      if(off_arg.offset[j] === 0) {
+	        continue
+	      } else if(off_arg.offset[j] === 1) {
+	        init_string.push(["t", off_arg.array, "p", j].join(""))      
+	      } else {
+	        init_string.push([off_arg.offset[j], "*t", off_arg.array, "p", j].join(""))
+	      }
+	    }
+	    if(init_string.length === 0) {
+	      vars.push("q" + i + "=0")
+	    } else {
+	      vars.push(["q", i, "=", init_string.join("+")].join(""))
+	    }
+	  }
+
+	  //Prepare this variables
+	  var thisVars = uniq([].concat(proc.pre.thisVars)
+	                      .concat(proc.body.thisVars)
+	                      .concat(proc.post.thisVars))
+	  vars = vars.concat(thisVars)
+	  code.push("var " + vars.join(","))
+	  for(var i=0; i<proc.arrayArgs.length; ++i) {
+	    code.push("p"+i+"|=0")
+	  }
+	  
+	  //Inline prelude
+	  if(proc.pre.body.length > 3) {
+	    code.push(processBlock(proc.pre, proc, dtypes))
+	  }
+
+	  //Process body
+	  var body = processBlock(proc.body, proc, dtypes)
+	  var matched = countMatches(loopOrders)
+	  if(matched < dimension) {
+	    code.push(outerFill(matched, loopOrders[0], proc, body)) // TODO: Rather than passing loopOrders[0], it might be interesting to look at passing an order that represents the majority of the arguments for example.
+	  } else {
+	    code.push(innerFill(loopOrders[0], proc, body))
+	  }
+
+	  //Inline epilog
+	  if(proc.post.body.length > 3) {
+	    code.push(processBlock(proc.post, proc, dtypes))
+	  }
+	  
+	  if(proc.debug) {
+	    console.log("-----Generated cwise routine for ", typesig, ":\n" + code.join("\n") + "\n----------")
+	  }
+	  
+	  var loopName = [(proc.funcName||"unnamed"), "_cwise_loop_", orders[0].join("s"),"m",matched,typeSummary(dtypes)].join("")
+	  var f = new Function(["function ",loopName,"(", arglist.join(","),"){", code.join("\n"),"} return ", loopName].join(""))
+	  return f()
+	}
+	module.exports = generateCWiseOp
 
 
 /***/ },
@@ -3583,15 +3583,9 @@
 	 * @license  MIT
 	 */
 
-<<<<<<< HEAD
-	var base64 = __webpack_require__(27)
-	var ieee754 = __webpack_require__(28)
-	var isArray = __webpack_require__(29)
-=======
 	var base64 = __webpack_require__(24)
 	var ieee754 = __webpack_require__(25)
 	var isArray = __webpack_require__(26)
->>>>>>> bda2686d
 
 	exports.Buffer = Buffer
 	exports.SlowBuffer = SlowBuffer
@@ -3623,11 +3617,7 @@
 	 * get the Object implementation, which is slower but will work correctly.
 	 */
 	Buffer.TYPED_ARRAY_SUPPORT = (function () {
-<<<<<<< HEAD
-	  function Bar () {}
-=======
 	  function Foo () {}
->>>>>>> bda2686d
 	  try {
 	    var buf = new ArrayBuffer(0)
 	    var arr = new Uint8Array(buf)
@@ -4940,19 +4930,6 @@
 	          continue
 	        }
 	      }
-<<<<<<< HEAD
-
-	      // 2 leads in a row
-	      if (codePoint < 0xDC00) {
-	        if ((units -= 3) > -1) bytes.push(0xEF, 0xBF, 0xBD)
-	        leadSurrogate = codePoint
-	        continue
-	      }
-
-	      // valid surrogate pair
-	      codePoint = leadSurrogate - 0xD800 << 10 | codePoint - 0xDC00 | 0x10000
-=======
->>>>>>> bda2686d
 	    } else if (leadSurrogate) {
 	      // valid bmp char, but last char was a lead
 	      if ((units -= 3) > -1) bytes.push(0xEF, 0xBF, 0xBD)
@@ -5029,9 +5006,6 @@
 	  return i
 	}
 
-<<<<<<< HEAD
-	/* WEBPACK VAR INJECTION */}.call(exports, __webpack_require__(26).Buffer))
-=======
 	function decodeUtf8Char (str) {
 	  try {
 	    return decodeURIComponent(str)
@@ -5041,7 +5015,6 @@
 	}
 
 	/* WEBPACK VAR INJECTION */}.call(exports, __webpack_require__(23).Buffer))
->>>>>>> bda2686d
 
 /***/ },
 /* 24 */
@@ -5279,7 +5252,6 @@
 	 */
 
 	var str = Object.prototype.toString;
-<<<<<<< HEAD
 
 	/**
 	 * Whether or not the given `val`
@@ -5298,26 +5270,6 @@
 	 * @return {bool}
 	 */
 
-=======
-
-	/**
-	 * Whether or not the given `val`
-	 * is an array.
-	 *
-	 * example:
-	 *
-	 *        isArray([]);
-	 *        // > true
-	 *        isArray(arguments);
-	 *        // > false
-	 *        isArray('');
-	 *        // > false
-	 *
-	 * @param {mixed} val
-	 * @return {bool}
-	 */
-
->>>>>>> bda2686d
 	module.exports = isArray || function (val) {
 	  return !! val && '[object Array]' == str.call(val);
 	};
@@ -6096,24 +6048,6 @@
 /* 34 */
 /***/ function(module, exports) {
 
-<<<<<<< HEAD
-	/**
-	 * Determine if an object is Buffer
-	 *
-	 * Author:   Feross Aboukhadijeh <feross@feross.org> <http://feross.org>
-	 * License:  MIT
-	 *
-	 * `npm install is-buffer`
-	 */
-
-	module.exports = function (obj) {
-	  return !!(
-	    obj != null &&
-	    obj.constructor &&
-	    typeof obj.constructor.isBuffer === 'function' &&
-	    obj.constructor.isBuffer(obj)
-	  )
-=======
 	function premultiply(rgba, out) {
 		if (!out || typeof out === 'number')
 			out = [0,0,0,0]
@@ -6122,7 +6056,6 @@
 		out[2] = rgba[2] * rgba[3]
 		out[3] = rgba[3]
 		return out
->>>>>>> bda2686d
 	}
 	module.exports = premultiply
 
@@ -7475,567 +7408,567 @@
 /* 44 */
 /***/ function(module, exports, __webpack_require__) {
 
-	"use strict"
-
-	var createThunk = __webpack_require__(45)
-
-	function Procedure() {
-	  this.argTypes = []
-	  this.shimArgs = []
-	  this.arrayArgs = []
-	  this.arrayBlockIndices = []
-	  this.scalarArgs = []
-	  this.offsetArgs = []
-	  this.offsetArgIndex = []
-	  this.indexArgs = []
-	  this.shapeArgs = []
-	  this.funcName = ""
-	  this.pre = null
-	  this.body = null
-	  this.post = null
-	  this.debug = false
-	}
-
-	function compileCwise(user_args) {
-	  //Create procedure
-	  var proc = new Procedure()
-	  
-	  //Parse blocks
-	  proc.pre    = user_args.pre
-	  proc.body   = user_args.body
-	  proc.post   = user_args.post
-
-	  //Parse arguments
-	  var proc_args = user_args.args.slice(0)
-	  proc.argTypes = proc_args
-	  for(var i=0; i<proc_args.length; ++i) {
-	    var arg_type = proc_args[i]
-	    if(arg_type === "array" || (typeof arg_type === "object" && arg_type.blockIndices)) {
-	      proc.argTypes[i] = "array"
-	      proc.arrayArgs.push(i)
-	      proc.arrayBlockIndices.push(arg_type.blockIndices ? arg_type.blockIndices : 0)
-	      proc.shimArgs.push("array" + i)
-	      if(i < proc.pre.args.length && proc.pre.args[i].count>0) {
-	        throw new Error("cwise: pre() block may not reference array args")
-	      }
-	      if(i < proc.post.args.length && proc.post.args[i].count>0) {
-	        throw new Error("cwise: post() block may not reference array args")
-	      }
-	    } else if(arg_type === "scalar") {
-	      proc.scalarArgs.push(i)
-	      proc.shimArgs.push("scalar" + i)
-	    } else if(arg_type === "index") {
-	      proc.indexArgs.push(i)
-	      if(i < proc.pre.args.length && proc.pre.args[i].count > 0) {
-	        throw new Error("cwise: pre() block may not reference array index")
-	      }
-	      if(i < proc.body.args.length && proc.body.args[i].lvalue) {
-	        throw new Error("cwise: body() block may not write to array index")
-	      }
-	      if(i < proc.post.args.length && proc.post.args[i].count > 0) {
-	        throw new Error("cwise: post() block may not reference array index")
-	      }
-	    } else if(arg_type === "shape") {
-	      proc.shapeArgs.push(i)
-	      if(i < proc.pre.args.length && proc.pre.args[i].lvalue) {
-	        throw new Error("cwise: pre() block may not write to array shape")
-	      }
-	      if(i < proc.body.args.length && proc.body.args[i].lvalue) {
-	        throw new Error("cwise: body() block may not write to array shape")
-	      }
-	      if(i < proc.post.args.length && proc.post.args[i].lvalue) {
-	        throw new Error("cwise: post() block may not write to array shape")
-	      }
-	    } else if(typeof arg_type === "object" && arg_type.offset) {
-	      proc.argTypes[i] = "offset"
-	      proc.offsetArgs.push({ array: arg_type.array, offset:arg_type.offset })
-	      proc.offsetArgIndex.push(i)
-	    } else {
-	      throw new Error("cwise: Unknown argument type " + proc_args[i])
-	    }
-	  }
-	  
-	  //Make sure at least one array argument was specified
-	  if(proc.arrayArgs.length <= 0) {
-	    throw new Error("cwise: No array arguments specified")
-	  }
-	  
-	  //Make sure arguments are correct
-	  if(proc.pre.args.length > proc_args.length) {
-	    throw new Error("cwise: Too many arguments in pre() block")
-	  }
-	  if(proc.body.args.length > proc_args.length) {
-	    throw new Error("cwise: Too many arguments in body() block")
-	  }
-	  if(proc.post.args.length > proc_args.length) {
-	    throw new Error("cwise: Too many arguments in post() block")
-	  }
-
-	  //Check debug flag
-	  proc.debug = !!user_args.printCode || !!user_args.debug
-	  
-	  //Retrieve name
-	  proc.funcName = user_args.funcName || "cwise"
-	  
-	  //Read in block size
-	  proc.blockSize = user_args.blockSize || 64
-
-	  return createThunk(proc)
-	}
-
-	module.exports = compileCwise
+	"use strict"
+
+	var createThunk = __webpack_require__(45)
+
+	function Procedure() {
+	  this.argTypes = []
+	  this.shimArgs = []
+	  this.arrayArgs = []
+	  this.arrayBlockIndices = []
+	  this.scalarArgs = []
+	  this.offsetArgs = []
+	  this.offsetArgIndex = []
+	  this.indexArgs = []
+	  this.shapeArgs = []
+	  this.funcName = ""
+	  this.pre = null
+	  this.body = null
+	  this.post = null
+	  this.debug = false
+	}
+
+	function compileCwise(user_args) {
+	  //Create procedure
+	  var proc = new Procedure()
+	  
+	  //Parse blocks
+	  proc.pre    = user_args.pre
+	  proc.body   = user_args.body
+	  proc.post   = user_args.post
+
+	  //Parse arguments
+	  var proc_args = user_args.args.slice(0)
+	  proc.argTypes = proc_args
+	  for(var i=0; i<proc_args.length; ++i) {
+	    var arg_type = proc_args[i]
+	    if(arg_type === "array" || (typeof arg_type === "object" && arg_type.blockIndices)) {
+	      proc.argTypes[i] = "array"
+	      proc.arrayArgs.push(i)
+	      proc.arrayBlockIndices.push(arg_type.blockIndices ? arg_type.blockIndices : 0)
+	      proc.shimArgs.push("array" + i)
+	      if(i < proc.pre.args.length && proc.pre.args[i].count>0) {
+	        throw new Error("cwise: pre() block may not reference array args")
+	      }
+	      if(i < proc.post.args.length && proc.post.args[i].count>0) {
+	        throw new Error("cwise: post() block may not reference array args")
+	      }
+	    } else if(arg_type === "scalar") {
+	      proc.scalarArgs.push(i)
+	      proc.shimArgs.push("scalar" + i)
+	    } else if(arg_type === "index") {
+	      proc.indexArgs.push(i)
+	      if(i < proc.pre.args.length && proc.pre.args[i].count > 0) {
+	        throw new Error("cwise: pre() block may not reference array index")
+	      }
+	      if(i < proc.body.args.length && proc.body.args[i].lvalue) {
+	        throw new Error("cwise: body() block may not write to array index")
+	      }
+	      if(i < proc.post.args.length && proc.post.args[i].count > 0) {
+	        throw new Error("cwise: post() block may not reference array index")
+	      }
+	    } else if(arg_type === "shape") {
+	      proc.shapeArgs.push(i)
+	      if(i < proc.pre.args.length && proc.pre.args[i].lvalue) {
+	        throw new Error("cwise: pre() block may not write to array shape")
+	      }
+	      if(i < proc.body.args.length && proc.body.args[i].lvalue) {
+	        throw new Error("cwise: body() block may not write to array shape")
+	      }
+	      if(i < proc.post.args.length && proc.post.args[i].lvalue) {
+	        throw new Error("cwise: post() block may not write to array shape")
+	      }
+	    } else if(typeof arg_type === "object" && arg_type.offset) {
+	      proc.argTypes[i] = "offset"
+	      proc.offsetArgs.push({ array: arg_type.array, offset:arg_type.offset })
+	      proc.offsetArgIndex.push(i)
+	    } else {
+	      throw new Error("cwise: Unknown argument type " + proc_args[i])
+	    }
+	  }
+	  
+	  //Make sure at least one array argument was specified
+	  if(proc.arrayArgs.length <= 0) {
+	    throw new Error("cwise: No array arguments specified")
+	  }
+	  
+	  //Make sure arguments are correct
+	  if(proc.pre.args.length > proc_args.length) {
+	    throw new Error("cwise: Too many arguments in pre() block")
+	  }
+	  if(proc.body.args.length > proc_args.length) {
+	    throw new Error("cwise: Too many arguments in body() block")
+	  }
+	  if(proc.post.args.length > proc_args.length) {
+	    throw new Error("cwise: Too many arguments in post() block")
+	  }
+
+	  //Check debug flag
+	  proc.debug = !!user_args.printCode || !!user_args.debug
+	  
+	  //Retrieve name
+	  proc.funcName = user_args.funcName || "cwise"
+	  
+	  //Read in block size
+	  proc.blockSize = user_args.blockSize || 64
+
+	  return createThunk(proc)
+	}
+
+	module.exports = compileCwise
 
 
 /***/ },
 /* 45 */
 /***/ function(module, exports, __webpack_require__) {
 
-	"use strict"
-
-	// The function below is called when constructing a cwise function object, and does the following:
-	// A function object is constructed which accepts as argument a compilation function and returns another function.
-	// It is this other function that is eventually returned by createThunk, and this function is the one that actually
-	// checks whether a certain pattern of arguments has already been used before and compiles new loops as needed.
-	// The compilation passed to the first function object is used for compiling new functions.
-	// Once this function object is created, it is called with compile as argument, where the first argument of compile
-	// is bound to "proc" (essentially containing a preprocessed version of the user arguments to cwise).
-	// So createThunk roughly works like this:
-	// function createThunk(proc) {
-	//   var thunk = function(compileBound) {
-	//     var CACHED = {}
-	//     return function(arrays and scalars) {
-	//       if (dtype and order of arrays in CACHED) {
-	//         var func = CACHED[dtype and order of arrays]
-	//       } else {
-	//         var func = CACHED[dtype and order of arrays] = compileBound(dtype and order of arrays)
-	//       }
-	//       return func(arrays and scalars)
-	//     }
-	//   }
-	//   return thunk(compile.bind1(proc))
-	// }
-
-	var compile = __webpack_require__(46)
-
-	function createThunk(proc) {
-	  var code = ["'use strict'", "var CACHED={}"]
-	  var vars = []
-	  var thunkName = proc.funcName + "_cwise_thunk"
-	  
-	  //Build thunk
-	  code.push(["return function ", thunkName, "(", proc.shimArgs.join(","), "){"].join(""))
-	  var typesig = []
-	  var string_typesig = []
-	  var proc_args = [["array",proc.arrayArgs[0],".shape.slice(", // Slice shape so that we only retain the shape over which we iterate (which gets passed to the cwise operator as SS).
-	                    Math.max(0,proc.arrayBlockIndices[0]),proc.arrayBlockIndices[0]<0?(","+proc.arrayBlockIndices[0]+")"):")"].join("")]
-	  var shapeLengthConditions = [], shapeConditions = []
-	  // Process array arguments
-	  for(var i=0; i<proc.arrayArgs.length; ++i) {
-	    var j = proc.arrayArgs[i]
-	    vars.push(["t", j, "=array", j, ".dtype,",
-	               "r", j, "=array", j, ".order"].join(""))
-	    typesig.push("t" + j)
-	    typesig.push("r" + j)
-	    string_typesig.push("t"+j)
-	    string_typesig.push("r"+j+".join()")
-	    proc_args.push("array" + j + ".data")
-	    proc_args.push("array" + j + ".stride")
-	    proc_args.push("array" + j + ".offset|0")
-	    if (i>0) { // Gather conditions to check for shape equality (ignoring block indices)
-	      shapeLengthConditions.push("array" + proc.arrayArgs[0] + ".shape.length===array" + j + ".shape.length+" + (Math.abs(proc.arrayBlockIndices[0])-Math.abs(proc.arrayBlockIndices[i])))
-	      shapeConditions.push("array" + proc.arrayArgs[0] + ".shape[shapeIndex+" + Math.max(0,proc.arrayBlockIndices[0]) + "]===array" + j + ".shape[shapeIndex+" + Math.max(0,proc.arrayBlockIndices[i]) + "]")
-	    }
-	  }
-	  // Check for shape equality
-	  if (proc.arrayArgs.length > 1) {
-	    code.push("if (!(" + shapeLengthConditions.join(" && ") + ")) throw new Error('cwise: Arrays do not all have the same dimensionality!')")
-	    code.push("for(var shapeIndex=array" + proc.arrayArgs[0] + ".shape.length-" + Math.abs(proc.arrayBlockIndices[0]) + "; shapeIndex-->0;) {")
-	    code.push("if (!(" + shapeConditions.join(" && ") + ")) throw new Error('cwise: Arrays do not all have the same shape!')")
-	    code.push("}")
-	  }
-	  // Process scalar arguments
-	  for(var i=0; i<proc.scalarArgs.length; ++i) {
-	    proc_args.push("scalar" + proc.scalarArgs[i])
-	  }
-	  // Check for cached function (and if not present, generate it)
-	  vars.push(["type=[", string_typesig.join(","), "].join()"].join(""))
-	  vars.push("proc=CACHED[type]")
-	  code.push("var " + vars.join(","))
-	  
-	  code.push(["if(!proc){",
-	             "CACHED[type]=proc=compile([", typesig.join(","), "])}",
-	             "return proc(", proc_args.join(","), ")}"].join(""))
-
-	  if(proc.debug) {
-	    console.log("-----Generated thunk:\n" + code.join("\n") + "\n----------")
-	  }
-	  
-	  //Compile thunk
-	  var thunk = new Function("compile", code.join("\n"))
-	  return thunk(compile.bind(undefined, proc))
-	}
-
-	module.exports = createThunk
+	"use strict"
+
+	// The function below is called when constructing a cwise function object, and does the following:
+	// A function object is constructed which accepts as argument a compilation function and returns another function.
+	// It is this other function that is eventually returned by createThunk, and this function is the one that actually
+	// checks whether a certain pattern of arguments has already been used before and compiles new loops as needed.
+	// The compilation passed to the first function object is used for compiling new functions.
+	// Once this function object is created, it is called with compile as argument, where the first argument of compile
+	// is bound to "proc" (essentially containing a preprocessed version of the user arguments to cwise).
+	// So createThunk roughly works like this:
+	// function createThunk(proc) {
+	//   var thunk = function(compileBound) {
+	//     var CACHED = {}
+	//     return function(arrays and scalars) {
+	//       if (dtype and order of arrays in CACHED) {
+	//         var func = CACHED[dtype and order of arrays]
+	//       } else {
+	//         var func = CACHED[dtype and order of arrays] = compileBound(dtype and order of arrays)
+	//       }
+	//       return func(arrays and scalars)
+	//     }
+	//   }
+	//   return thunk(compile.bind1(proc))
+	// }
+
+	var compile = __webpack_require__(46)
+
+	function createThunk(proc) {
+	  var code = ["'use strict'", "var CACHED={}"]
+	  var vars = []
+	  var thunkName = proc.funcName + "_cwise_thunk"
+	  
+	  //Build thunk
+	  code.push(["return function ", thunkName, "(", proc.shimArgs.join(","), "){"].join(""))
+	  var typesig = []
+	  var string_typesig = []
+	  var proc_args = [["array",proc.arrayArgs[0],".shape.slice(", // Slice shape so that we only retain the shape over which we iterate (which gets passed to the cwise operator as SS).
+	                    Math.max(0,proc.arrayBlockIndices[0]),proc.arrayBlockIndices[0]<0?(","+proc.arrayBlockIndices[0]+")"):")"].join("")]
+	  var shapeLengthConditions = [], shapeConditions = []
+	  // Process array arguments
+	  for(var i=0; i<proc.arrayArgs.length; ++i) {
+	    var j = proc.arrayArgs[i]
+	    vars.push(["t", j, "=array", j, ".dtype,",
+	               "r", j, "=array", j, ".order"].join(""))
+	    typesig.push("t" + j)
+	    typesig.push("r" + j)
+	    string_typesig.push("t"+j)
+	    string_typesig.push("r"+j+".join()")
+	    proc_args.push("array" + j + ".data")
+	    proc_args.push("array" + j + ".stride")
+	    proc_args.push("array" + j + ".offset|0")
+	    if (i>0) { // Gather conditions to check for shape equality (ignoring block indices)
+	      shapeLengthConditions.push("array" + proc.arrayArgs[0] + ".shape.length===array" + j + ".shape.length+" + (Math.abs(proc.arrayBlockIndices[0])-Math.abs(proc.arrayBlockIndices[i])))
+	      shapeConditions.push("array" + proc.arrayArgs[0] + ".shape[shapeIndex+" + Math.max(0,proc.arrayBlockIndices[0]) + "]===array" + j + ".shape[shapeIndex+" + Math.max(0,proc.arrayBlockIndices[i]) + "]")
+	    }
+	  }
+	  // Check for shape equality
+	  if (proc.arrayArgs.length > 1) {
+	    code.push("if (!(" + shapeLengthConditions.join(" && ") + ")) throw new Error('cwise: Arrays do not all have the same dimensionality!')")
+	    code.push("for(var shapeIndex=array" + proc.arrayArgs[0] + ".shape.length-" + Math.abs(proc.arrayBlockIndices[0]) + "; shapeIndex-->0;) {")
+	    code.push("if (!(" + shapeConditions.join(" && ") + ")) throw new Error('cwise: Arrays do not all have the same shape!')")
+	    code.push("}")
+	  }
+	  // Process scalar arguments
+	  for(var i=0; i<proc.scalarArgs.length; ++i) {
+	    proc_args.push("scalar" + proc.scalarArgs[i])
+	  }
+	  // Check for cached function (and if not present, generate it)
+	  vars.push(["type=[", string_typesig.join(","), "].join()"].join(""))
+	  vars.push("proc=CACHED[type]")
+	  code.push("var " + vars.join(","))
+	  
+	  code.push(["if(!proc){",
+	             "CACHED[type]=proc=compile([", typesig.join(","), "])}",
+	             "return proc(", proc_args.join(","), ")}"].join(""))
+
+	  if(proc.debug) {
+	    console.log("-----Generated thunk:\n" + code.join("\n") + "\n----------")
+	  }
+	  
+	  //Compile thunk
+	  var thunk = new Function("compile", code.join("\n"))
+	  return thunk(compile.bind(undefined, proc))
+	}
+
+	module.exports = createThunk
 
 
 /***/ },
 /* 46 */
 /***/ function(module, exports, __webpack_require__) {
 
-	"use strict"
-
-	var uniq = __webpack_require__(47)
-
-	// This function generates very simple loops analogous to how you typically traverse arrays (the outermost loop corresponds to the slowest changing index, the innermost loop to the fastest changing index)
-	// TODO: If two arrays have the same strides (and offsets) there is potential for decreasing the number of "pointers" and related variables. The drawback is that the type signature would become more specific and that there would thus be less potential for caching, but it might still be worth it, especially when dealing with large numbers of arguments.
-	function innerFill(order, proc, body) {
-	  var dimension = order.length
-	    , nargs = proc.arrayArgs.length
-	    , has_index = proc.indexArgs.length>0
-	    , code = []
-	    , vars = []
-	    , idx=0, pidx=0, i, j
-	  for(i=0; i<dimension; ++i) { // Iteration variables
-	    vars.push(["i",i,"=0"].join(""))
-	  }
-	  //Compute scan deltas
-	  for(j=0; j<nargs; ++j) {
-	    for(i=0; i<dimension; ++i) {
-	      pidx = idx
-	      idx = order[i]
-	      if(i === 0) { // The innermost/fastest dimension's delta is simply its stride
-	        vars.push(["d",j,"s",i,"=t",j,"p",idx].join(""))
-	      } else { // For other dimensions the delta is basically the stride minus something which essentially "rewinds" the previous (more inner) dimension
-	        vars.push(["d",j,"s",i,"=(t",j,"p",idx,"-s",pidx,"*t",j,"p",pidx,")"].join(""))
-	      }
-	    }
-	  }
-	  code.push("var " + vars.join(","))
-	  //Scan loop
-	  for(i=dimension-1; i>=0; --i) { // Start at largest stride and work your way inwards
-	    idx = order[i]
-	    code.push(["for(i",i,"=0;i",i,"<s",idx,";++i",i,"){"].join(""))
-	  }
-	  //Push body of inner loop
-	  code.push(body)
-	  //Advance scan pointers
-	  for(i=0; i<dimension; ++i) {
-	    pidx = idx
-	    idx = order[i]
-	    for(j=0; j<nargs; ++j) {
-	      code.push(["p",j,"+=d",j,"s",i].join(""))
-	    }
-	    if(has_index) {
-	      if(i > 0) {
-	        code.push(["index[",pidx,"]-=s",pidx].join(""))
-	      }
-	      code.push(["++index[",idx,"]"].join(""))
-	    }
-	    code.push("}")
-	  }
-	  return code.join("\n")
-	}
-
-	// Generate "outer" loops that loop over blocks of data, applying "inner" loops to the blocks by manipulating the local variables in such a way that the inner loop only "sees" the current block.
-	// TODO: If this is used, then the previous declaration (done by generateCwiseOp) of s* is essentially unnecessary.
-	//       I believe the s* are not used elsewhere (in particular, I don't think they're used in the pre/post parts and "shape" is defined independently), so it would be possible to make defining the s* dependent on what loop method is being used.
-	function outerFill(matched, order, proc, body) {
-	  var dimension = order.length
-	    , nargs = proc.arrayArgs.length
-	    , blockSize = proc.blockSize
-	    , has_index = proc.indexArgs.length > 0
-	    , code = []
-	  for(var i=0; i<nargs; ++i) {
-	    code.push(["var offset",i,"=p",i].join(""))
-	  }
-	  //Generate loops for unmatched dimensions
-	  // The order in which these dimensions are traversed is fairly arbitrary (from small stride to large stride, for the first argument)
-	  // TODO: It would be nice if the order in which these loops are placed would also be somehow "optimal" (at the very least we should check that it really doesn't hurt us if they're not).
-	  for(var i=matched; i<dimension; ++i) {
-	    code.push(["for(var j"+i+"=SS[", order[i], "]|0;j", i, ">0;){"].join("")) // Iterate back to front
-	    code.push(["if(j",i,"<",blockSize,"){"].join("")) // Either decrease j by blockSize (s = blockSize), or set it to zero (after setting s = j).
-	    code.push(["s",order[i],"=j",i].join(""))
-	    code.push(["j",i,"=0"].join(""))
-	    code.push(["}else{s",order[i],"=",blockSize].join(""))
-	    code.push(["j",i,"-=",blockSize,"}"].join(""))
-	    if(has_index) {
-	      code.push(["index[",order[i],"]=j",i].join(""))
-	    }
-	  }
-	  for(var i=0; i<nargs; ++i) {
-	    var indexStr = ["offset"+i]
-	    for(var j=matched; j<dimension; ++j) {
-	      indexStr.push(["j",j,"*t",i,"p",order[j]].join(""))
-	    }
-	    code.push(["p",i,"=(",indexStr.join("+"),")"].join(""))
-	  }
-	  code.push(innerFill(order, proc, body))
-	  for(var i=matched; i<dimension; ++i) {
-	    code.push("}")
-	  }
-	  return code.join("\n")
-	}
-
-	//Count the number of compatible inner orders
-	// This is the length of the longest common prefix of the arrays in orders.
-	// Each array in orders lists the dimensions of the correspond ndarray in order of increasing stride.
-	// This is thus the maximum number of dimensions that can be efficiently traversed by simple nested loops for all arrays.
-	function countMatches(orders) {
-	  var matched = 0, dimension = orders[0].length
-	  while(matched < dimension) {
-	    for(var j=1; j<orders.length; ++j) {
-	      if(orders[j][matched] !== orders[0][matched]) {
-	        return matched
-	      }
-	    }
-	    ++matched
-	  }
-	  return matched
-	}
-
-	//Processes a block according to the given data types
-	// Replaces variable names by different ones, either "local" ones (that are then ferried in and out of the given array) or ones matching the arguments that the function performing the ultimate loop will accept.
-	function processBlock(block, proc, dtypes) {
-	  var code = block.body
-	  var pre = []
-	  var post = []
-	  for(var i=0; i<block.args.length; ++i) {
-	    var carg = block.args[i]
-	    if(carg.count <= 0) {
-	      continue
-	    }
-	    var re = new RegExp(carg.name, "g")
-	    var ptrStr = ""
-	    var arrNum = proc.arrayArgs.indexOf(i)
-	    switch(proc.argTypes[i]) {
-	      case "offset":
-	        var offArgIndex = proc.offsetArgIndex.indexOf(i)
-	        var offArg = proc.offsetArgs[offArgIndex]
-	        arrNum = offArg.array
-	        ptrStr = "+q" + offArgIndex // Adds offset to the "pointer" in the array
-	      case "array":
-	        ptrStr = "p" + arrNum + ptrStr
-	        var localStr = "l" + i
-	        var arrStr = "a" + arrNum
-	        if (proc.arrayBlockIndices[arrNum] === 0) { // Argument to body is just a single value from this array
-	          if(carg.count === 1) { // Argument/array used only once(?)
-	            if(dtypes[arrNum] === "generic") {
-	              if(carg.lvalue) {
-	                pre.push(["var ", localStr, "=", arrStr, ".get(", ptrStr, ")"].join("")) // Is this necessary if the argument is ONLY used as an lvalue? (keep in mind that we can have a += something, so we would actually need to check carg.rvalue)
-	                code = code.replace(re, localStr)
-	                post.push([arrStr, ".set(", ptrStr, ",", localStr,")"].join(""))
-	              } else {
-	                code = code.replace(re, [arrStr, ".get(", ptrStr, ")"].join(""))
-	              }
-	            } else {
-	              code = code.replace(re, [arrStr, "[", ptrStr, "]"].join(""))
-	            }
-	          } else if(dtypes[arrNum] === "generic") {
-	            pre.push(["var ", localStr, "=", arrStr, ".get(", ptrStr, ")"].join("")) // TODO: Could we optimize by checking for carg.rvalue?
-	            code = code.replace(re, localStr)
-	            if(carg.lvalue) {
-	              post.push([arrStr, ".set(", ptrStr, ",", localStr,")"].join(""))
-	            }
-	          } else {
-	            pre.push(["var ", localStr, "=", arrStr, "[", ptrStr, "]"].join("")) // TODO: Could we optimize by checking for carg.rvalue?
-	            code = code.replace(re, localStr)
-	            if(carg.lvalue) {
-	              post.push([arrStr, "[", ptrStr, "]=", localStr].join(""))
-	            }
-	          }
-	        } else { // Argument to body is a "block"
-	          var reStrArr = [carg.name], ptrStrArr = [ptrStr]
-	          for(var j=0; j<Math.abs(proc.arrayBlockIndices[arrNum]); j++) {
-	            reStrArr.push("\\s*\\[([^\\]]+)\\]")
-	            ptrStrArr.push("$" + (j+1) + "*t" + arrNum + "b" + j) // Matched index times stride
-	          }
-	          re = new RegExp(reStrArr.join(""), "g")
-	          ptrStr = ptrStrArr.join("+")
-	          if(dtypes[arrNum] === "generic") {
-	            /*if(carg.lvalue) {
-	              pre.push(["var ", localStr, "=", arrStr, ".get(", ptrStr, ")"].join("")) // Is this necessary if the argument is ONLY used as an lvalue? (keep in mind that we can have a += something, so we would actually need to check carg.rvalue)
-	              code = code.replace(re, localStr)
-	              post.push([arrStr, ".set(", ptrStr, ",", localStr,")"].join(""))
-	            } else {
-	              code = code.replace(re, [arrStr, ".get(", ptrStr, ")"].join(""))
-	            }*/
-	            throw new Error("cwise: Generic arrays not supported in combination with blocks!")
-	          } else {
-	            // This does not produce any local variables, even if variables are used multiple times. It would be possible to do so, but it would complicate things quite a bit.
-	            code = code.replace(re, [arrStr, "[", ptrStr, "]"].join(""))
-	          }
-	        }
-	      break
-	      case "scalar":
-	        code = code.replace(re, "Y" + proc.scalarArgs.indexOf(i))
-	      break
-	      case "index":
-	        code = code.replace(re, "index")
-	      break
-	      case "shape":
-	        code = code.replace(re, "shape")
-	      break
-	    }
-	  }
-	  return [pre.join("\n"), code, post.join("\n")].join("\n").trim()
-	}
-
-	function typeSummary(dtypes) {
-	  var summary = new Array(dtypes.length)
-	  var allEqual = true
-	  for(var i=0; i<dtypes.length; ++i) {
-	    var t = dtypes[i]
-	    var digits = t.match(/\d+/)
-	    if(!digits) {
-	      digits = ""
-	    } else {
-	      digits = digits[0]
-	    }
-	    if(t.charAt(0) === 0) {
-	      summary[i] = "u" + t.charAt(1) + digits
-	    } else {
-	      summary[i] = t.charAt(0) + digits
-	    }
-	    if(i > 0) {
-	      allEqual = allEqual && summary[i] === summary[i-1]
-	    }
-	  }
-	  if(allEqual) {
-	    return summary[0]
-	  }
-	  return summary.join("")
-	}
-
-	//Generates a cwise operator
-	function generateCWiseOp(proc, typesig) {
-
-	  //Compute dimension
-	  // Arrays get put first in typesig, and there are two entries per array (dtype and order), so this gets the number of dimensions in the first array arg.
-	  var dimension = (typesig[1].length - Math.abs(proc.arrayBlockIndices[0]))|0
-	  var orders = new Array(proc.arrayArgs.length)
-	  var dtypes = new Array(proc.arrayArgs.length)
-	  for(var i=0; i<proc.arrayArgs.length; ++i) {
-	    dtypes[i] = typesig[2*i]
-	    orders[i] = typesig[2*i+1]
-	  }
-	  
-	  //Determine where block and loop indices start and end
-	  var blockBegin = [], blockEnd = [] // These indices are exposed as blocks
-	  var loopBegin = [], loopEnd = [] // These indices are iterated over
-	  var loopOrders = [] // orders restricted to the loop indices
-	  for(var i=0; i<proc.arrayArgs.length; ++i) {
-	    if (proc.arrayBlockIndices[i]<0) {
-	      loopBegin.push(0)
-	      loopEnd.push(dimension)
-	      blockBegin.push(dimension)
-	      blockEnd.push(dimension+proc.arrayBlockIndices[i])
-	    } else {
-	      loopBegin.push(proc.arrayBlockIndices[i]) // Non-negative
-	      loopEnd.push(proc.arrayBlockIndices[i]+dimension)
-	      blockBegin.push(0)
-	      blockEnd.push(proc.arrayBlockIndices[i])
-	    }
-	    var newOrder = []
-	    for(var j=0; j<orders[i].length; j++) {
-	      if (loopBegin[i]<=orders[i][j] && orders[i][j]<loopEnd[i]) {
-	        newOrder.push(orders[i][j]-loopBegin[i]) // If this is a loop index, put it in newOrder, subtracting loopBegin, to make sure that all loopOrders are using a common set of indices.
-	      }
-	    }
-	    loopOrders.push(newOrder)
-	  }
-
-	  //First create arguments for procedure
-	  var arglist = ["SS"] // SS is the overall shape over which we iterate
-	  var code = ["'use strict'"]
-	  var vars = []
-	  
-	  for(var j=0; j<dimension; ++j) {
-	    vars.push(["s", j, "=SS[", j, "]"].join("")) // The limits for each dimension.
-	  }
-	  for(var i=0; i<proc.arrayArgs.length; ++i) {
-	    arglist.push("a"+i) // Actual data array
-	    arglist.push("t"+i) // Strides
-	    arglist.push("p"+i) // Offset in the array at which the data starts (also used for iterating over the data)
-	    
-	    for(var j=0; j<dimension; ++j) { // Unpack the strides into vars for looping
-	      vars.push(["t",i,"p",j,"=t",i,"[",loopBegin[i]+j,"]"].join(""))
-	    }
-	    
-	    for(var j=0; j<Math.abs(proc.arrayBlockIndices[i]); ++j) { // Unpack the strides into vars for block iteration
-	      vars.push(["t",i,"b",j,"=t",i,"[",blockBegin[i]+j,"]"].join(""))
-	    }
-	  }
-	  for(var i=0; i<proc.scalarArgs.length; ++i) {
-	    arglist.push("Y" + i)
-	  }
-	  if(proc.shapeArgs.length > 0) {
-	    vars.push("shape=SS.slice(0)") // Makes the shape over which we iterate available to the user defined functions (so you can use width/height for example)
-	  }
-	  if(proc.indexArgs.length > 0) {
-	    // Prepare an array to keep track of the (logical) indices, initialized to dimension zeroes.
-	    var zeros = new Array(dimension)
-	    for(var i=0; i<dimension; ++i) {
-	      zeros[i] = "0"
-	    }
-	    vars.push(["index=[", zeros.join(","), "]"].join(""))
-	  }
-	  for(var i=0; i<proc.offsetArgs.length; ++i) { // Offset arguments used for stencil operations
-	    var off_arg = proc.offsetArgs[i]
-	    var init_string = []
-	    for(var j=0; j<off_arg.offset.length; ++j) {
-	      if(off_arg.offset[j] === 0) {
-	        continue
-	      } else if(off_arg.offset[j] === 1) {
-	        init_string.push(["t", off_arg.array, "p", j].join(""))      
-	      } else {
-	        init_string.push([off_arg.offset[j], "*t", off_arg.array, "p", j].join(""))
-	      }
-	    }
-	    if(init_string.length === 0) {
-	      vars.push("q" + i + "=0")
-	    } else {
-	      vars.push(["q", i, "=", init_string.join("+")].join(""))
-	    }
-	  }
-
-	  //Prepare this variables
-	  var thisVars = uniq([].concat(proc.pre.thisVars)
-	                      .concat(proc.body.thisVars)
-	                      .concat(proc.post.thisVars))
-	  vars = vars.concat(thisVars)
-	  code.push("var " + vars.join(","))
-	  for(var i=0; i<proc.arrayArgs.length; ++i) {
-	    code.push("p"+i+"|=0")
-	  }
-	  
-	  //Inline prelude
-	  if(proc.pre.body.length > 3) {
-	    code.push(processBlock(proc.pre, proc, dtypes))
-	  }
-
-	  //Process body
-	  var body = processBlock(proc.body, proc, dtypes)
-	  var matched = countMatches(loopOrders)
-	  if(matched < dimension) {
-	    code.push(outerFill(matched, loopOrders[0], proc, body)) // TODO: Rather than passing loopOrders[0], it might be interesting to look at passing an order that represents the majority of the arguments for example.
-	  } else {
-	    code.push(innerFill(loopOrders[0], proc, body))
-	  }
-
-	  //Inline epilog
-	  if(proc.post.body.length > 3) {
-	    code.push(processBlock(proc.post, proc, dtypes))
-	  }
-	  
-	  if(proc.debug) {
-	    console.log("-----Generated cwise routine for ", typesig, ":\n" + code.join("\n") + "\n----------")
-	  }
-	  
-	  var loopName = [(proc.funcName||"unnamed"), "_cwise_loop_", orders[0].join("s"),"m",matched,typeSummary(dtypes)].join("")
-	  var f = new Function(["function ",loopName,"(", arglist.join(","),"){", code.join("\n"),"} return ", loopName].join(""))
-	  return f()
-	}
-	module.exports = generateCWiseOp
+	"use strict"
+
+	var uniq = __webpack_require__(47)
+
+	// This function generates very simple loops analogous to how you typically traverse arrays (the outermost loop corresponds to the slowest changing index, the innermost loop to the fastest changing index)
+	// TODO: If two arrays have the same strides (and offsets) there is potential for decreasing the number of "pointers" and related variables. The drawback is that the type signature would become more specific and that there would thus be less potential for caching, but it might still be worth it, especially when dealing with large numbers of arguments.
+	function innerFill(order, proc, body) {
+	  var dimension = order.length
+	    , nargs = proc.arrayArgs.length
+	    , has_index = proc.indexArgs.length>0
+	    , code = []
+	    , vars = []
+	    , idx=0, pidx=0, i, j
+	  for(i=0; i<dimension; ++i) { // Iteration variables
+	    vars.push(["i",i,"=0"].join(""))
+	  }
+	  //Compute scan deltas
+	  for(j=0; j<nargs; ++j) {
+	    for(i=0; i<dimension; ++i) {
+	      pidx = idx
+	      idx = order[i]
+	      if(i === 0) { // The innermost/fastest dimension's delta is simply its stride
+	        vars.push(["d",j,"s",i,"=t",j,"p",idx].join(""))
+	      } else { // For other dimensions the delta is basically the stride minus something which essentially "rewinds" the previous (more inner) dimension
+	        vars.push(["d",j,"s",i,"=(t",j,"p",idx,"-s",pidx,"*t",j,"p",pidx,")"].join(""))
+	      }
+	    }
+	  }
+	  code.push("var " + vars.join(","))
+	  //Scan loop
+	  for(i=dimension-1; i>=0; --i) { // Start at largest stride and work your way inwards
+	    idx = order[i]
+	    code.push(["for(i",i,"=0;i",i,"<s",idx,";++i",i,"){"].join(""))
+	  }
+	  //Push body of inner loop
+	  code.push(body)
+	  //Advance scan pointers
+	  for(i=0; i<dimension; ++i) {
+	    pidx = idx
+	    idx = order[i]
+	    for(j=0; j<nargs; ++j) {
+	      code.push(["p",j,"+=d",j,"s",i].join(""))
+	    }
+	    if(has_index) {
+	      if(i > 0) {
+	        code.push(["index[",pidx,"]-=s",pidx].join(""))
+	      }
+	      code.push(["++index[",idx,"]"].join(""))
+	    }
+	    code.push("}")
+	  }
+	  return code.join("\n")
+	}
+
+	// Generate "outer" loops that loop over blocks of data, applying "inner" loops to the blocks by manipulating the local variables in such a way that the inner loop only "sees" the current block.
+	// TODO: If this is used, then the previous declaration (done by generateCwiseOp) of s* is essentially unnecessary.
+	//       I believe the s* are not used elsewhere (in particular, I don't think they're used in the pre/post parts and "shape" is defined independently), so it would be possible to make defining the s* dependent on what loop method is being used.
+	function outerFill(matched, order, proc, body) {
+	  var dimension = order.length
+	    , nargs = proc.arrayArgs.length
+	    , blockSize = proc.blockSize
+	    , has_index = proc.indexArgs.length > 0
+	    , code = []
+	  for(var i=0; i<nargs; ++i) {
+	    code.push(["var offset",i,"=p",i].join(""))
+	  }
+	  //Generate loops for unmatched dimensions
+	  // The order in which these dimensions are traversed is fairly arbitrary (from small stride to large stride, for the first argument)
+	  // TODO: It would be nice if the order in which these loops are placed would also be somehow "optimal" (at the very least we should check that it really doesn't hurt us if they're not).
+	  for(var i=matched; i<dimension; ++i) {
+	    code.push(["for(var j"+i+"=SS[", order[i], "]|0;j", i, ">0;){"].join("")) // Iterate back to front
+	    code.push(["if(j",i,"<",blockSize,"){"].join("")) // Either decrease j by blockSize (s = blockSize), or set it to zero (after setting s = j).
+	    code.push(["s",order[i],"=j",i].join(""))
+	    code.push(["j",i,"=0"].join(""))
+	    code.push(["}else{s",order[i],"=",blockSize].join(""))
+	    code.push(["j",i,"-=",blockSize,"}"].join(""))
+	    if(has_index) {
+	      code.push(["index[",order[i],"]=j",i].join(""))
+	    }
+	  }
+	  for(var i=0; i<nargs; ++i) {
+	    var indexStr = ["offset"+i]
+	    for(var j=matched; j<dimension; ++j) {
+	      indexStr.push(["j",j,"*t",i,"p",order[j]].join(""))
+	    }
+	    code.push(["p",i,"=(",indexStr.join("+"),")"].join(""))
+	  }
+	  code.push(innerFill(order, proc, body))
+	  for(var i=matched; i<dimension; ++i) {
+	    code.push("}")
+	  }
+	  return code.join("\n")
+	}
+
+	//Count the number of compatible inner orders
+	// This is the length of the longest common prefix of the arrays in orders.
+	// Each array in orders lists the dimensions of the correspond ndarray in order of increasing stride.
+	// This is thus the maximum number of dimensions that can be efficiently traversed by simple nested loops for all arrays.
+	function countMatches(orders) {
+	  var matched = 0, dimension = orders[0].length
+	  while(matched < dimension) {
+	    for(var j=1; j<orders.length; ++j) {
+	      if(orders[j][matched] !== orders[0][matched]) {
+	        return matched
+	      }
+	    }
+	    ++matched
+	  }
+	  return matched
+	}
+
+	//Processes a block according to the given data types
+	// Replaces variable names by different ones, either "local" ones (that are then ferried in and out of the given array) or ones matching the arguments that the function performing the ultimate loop will accept.
+	function processBlock(block, proc, dtypes) {
+	  var code = block.body
+	  var pre = []
+	  var post = []
+	  for(var i=0; i<block.args.length; ++i) {
+	    var carg = block.args[i]
+	    if(carg.count <= 0) {
+	      continue
+	    }
+	    var re = new RegExp(carg.name, "g")
+	    var ptrStr = ""
+	    var arrNum = proc.arrayArgs.indexOf(i)
+	    switch(proc.argTypes[i]) {
+	      case "offset":
+	        var offArgIndex = proc.offsetArgIndex.indexOf(i)
+	        var offArg = proc.offsetArgs[offArgIndex]
+	        arrNum = offArg.array
+	        ptrStr = "+q" + offArgIndex // Adds offset to the "pointer" in the array
+	      case "array":
+	        ptrStr = "p" + arrNum + ptrStr
+	        var localStr = "l" + i
+	        var arrStr = "a" + arrNum
+	        if (proc.arrayBlockIndices[arrNum] === 0) { // Argument to body is just a single value from this array
+	          if(carg.count === 1) { // Argument/array used only once(?)
+	            if(dtypes[arrNum] === "generic") {
+	              if(carg.lvalue) {
+	                pre.push(["var ", localStr, "=", arrStr, ".get(", ptrStr, ")"].join("")) // Is this necessary if the argument is ONLY used as an lvalue? (keep in mind that we can have a += something, so we would actually need to check carg.rvalue)
+	                code = code.replace(re, localStr)
+	                post.push([arrStr, ".set(", ptrStr, ",", localStr,")"].join(""))
+	              } else {
+	                code = code.replace(re, [arrStr, ".get(", ptrStr, ")"].join(""))
+	              }
+	            } else {
+	              code = code.replace(re, [arrStr, "[", ptrStr, "]"].join(""))
+	            }
+	          } else if(dtypes[arrNum] === "generic") {
+	            pre.push(["var ", localStr, "=", arrStr, ".get(", ptrStr, ")"].join("")) // TODO: Could we optimize by checking for carg.rvalue?
+	            code = code.replace(re, localStr)
+	            if(carg.lvalue) {
+	              post.push([arrStr, ".set(", ptrStr, ",", localStr,")"].join(""))
+	            }
+	          } else {
+	            pre.push(["var ", localStr, "=", arrStr, "[", ptrStr, "]"].join("")) // TODO: Could we optimize by checking for carg.rvalue?
+	            code = code.replace(re, localStr)
+	            if(carg.lvalue) {
+	              post.push([arrStr, "[", ptrStr, "]=", localStr].join(""))
+	            }
+	          }
+	        } else { // Argument to body is a "block"
+	          var reStrArr = [carg.name], ptrStrArr = [ptrStr]
+	          for(var j=0; j<Math.abs(proc.arrayBlockIndices[arrNum]); j++) {
+	            reStrArr.push("\\s*\\[([^\\]]+)\\]")
+	            ptrStrArr.push("$" + (j+1) + "*t" + arrNum + "b" + j) // Matched index times stride
+	          }
+	          re = new RegExp(reStrArr.join(""), "g")
+	          ptrStr = ptrStrArr.join("+")
+	          if(dtypes[arrNum] === "generic") {
+	            /*if(carg.lvalue) {
+	              pre.push(["var ", localStr, "=", arrStr, ".get(", ptrStr, ")"].join("")) // Is this necessary if the argument is ONLY used as an lvalue? (keep in mind that we can have a += something, so we would actually need to check carg.rvalue)
+	              code = code.replace(re, localStr)
+	              post.push([arrStr, ".set(", ptrStr, ",", localStr,")"].join(""))
+	            } else {
+	              code = code.replace(re, [arrStr, ".get(", ptrStr, ")"].join(""))
+	            }*/
+	            throw new Error("cwise: Generic arrays not supported in combination with blocks!")
+	          } else {
+	            // This does not produce any local variables, even if variables are used multiple times. It would be possible to do so, but it would complicate things quite a bit.
+	            code = code.replace(re, [arrStr, "[", ptrStr, "]"].join(""))
+	          }
+	        }
+	      break
+	      case "scalar":
+	        code = code.replace(re, "Y" + proc.scalarArgs.indexOf(i))
+	      break
+	      case "index":
+	        code = code.replace(re, "index")
+	      break
+	      case "shape":
+	        code = code.replace(re, "shape")
+	      break
+	    }
+	  }
+	  return [pre.join("\n"), code, post.join("\n")].join("\n").trim()
+	}
+
+	function typeSummary(dtypes) {
+	  var summary = new Array(dtypes.length)
+	  var allEqual = true
+	  for(var i=0; i<dtypes.length; ++i) {
+	    var t = dtypes[i]
+	    var digits = t.match(/\d+/)
+	    if(!digits) {
+	      digits = ""
+	    } else {
+	      digits = digits[0]
+	    }
+	    if(t.charAt(0) === 0) {
+	      summary[i] = "u" + t.charAt(1) + digits
+	    } else {
+	      summary[i] = t.charAt(0) + digits
+	    }
+	    if(i > 0) {
+	      allEqual = allEqual && summary[i] === summary[i-1]
+	    }
+	  }
+	  if(allEqual) {
+	    return summary[0]
+	  }
+	  return summary.join("")
+	}
+
+	//Generates a cwise operator
+	function generateCWiseOp(proc, typesig) {
+
+	  //Compute dimension
+	  // Arrays get put first in typesig, and there are two entries per array (dtype and order), so this gets the number of dimensions in the first array arg.
+	  var dimension = (typesig[1].length - Math.abs(proc.arrayBlockIndices[0]))|0
+	  var orders = new Array(proc.arrayArgs.length)
+	  var dtypes = new Array(proc.arrayArgs.length)
+	  for(var i=0; i<proc.arrayArgs.length; ++i) {
+	    dtypes[i] = typesig[2*i]
+	    orders[i] = typesig[2*i+1]
+	  }
+	  
+	  //Determine where block and loop indices start and end
+	  var blockBegin = [], blockEnd = [] // These indices are exposed as blocks
+	  var loopBegin = [], loopEnd = [] // These indices are iterated over
+	  var loopOrders = [] // orders restricted to the loop indices
+	  for(var i=0; i<proc.arrayArgs.length; ++i) {
+	    if (proc.arrayBlockIndices[i]<0) {
+	      loopBegin.push(0)
+	      loopEnd.push(dimension)
+	      blockBegin.push(dimension)
+	      blockEnd.push(dimension+proc.arrayBlockIndices[i])
+	    } else {
+	      loopBegin.push(proc.arrayBlockIndices[i]) // Non-negative
+	      loopEnd.push(proc.arrayBlockIndices[i]+dimension)
+	      blockBegin.push(0)
+	      blockEnd.push(proc.arrayBlockIndices[i])
+	    }
+	    var newOrder = []
+	    for(var j=0; j<orders[i].length; j++) {
+	      if (loopBegin[i]<=orders[i][j] && orders[i][j]<loopEnd[i]) {
+	        newOrder.push(orders[i][j]-loopBegin[i]) // If this is a loop index, put it in newOrder, subtracting loopBegin, to make sure that all loopOrders are using a common set of indices.
+	      }
+	    }
+	    loopOrders.push(newOrder)
+	  }
+
+	  //First create arguments for procedure
+	  var arglist = ["SS"] // SS is the overall shape over which we iterate
+	  var code = ["'use strict'"]
+	  var vars = []
+	  
+	  for(var j=0; j<dimension; ++j) {
+	    vars.push(["s", j, "=SS[", j, "]"].join("")) // The limits for each dimension.
+	  }
+	  for(var i=0; i<proc.arrayArgs.length; ++i) {
+	    arglist.push("a"+i) // Actual data array
+	    arglist.push("t"+i) // Strides
+	    arglist.push("p"+i) // Offset in the array at which the data starts (also used for iterating over the data)
+	    
+	    for(var j=0; j<dimension; ++j) { // Unpack the strides into vars for looping
+	      vars.push(["t",i,"p",j,"=t",i,"[",loopBegin[i]+j,"]"].join(""))
+	    }
+	    
+	    for(var j=0; j<Math.abs(proc.arrayBlockIndices[i]); ++j) { // Unpack the strides into vars for block iteration
+	      vars.push(["t",i,"b",j,"=t",i,"[",blockBegin[i]+j,"]"].join(""))
+	    }
+	  }
+	  for(var i=0; i<proc.scalarArgs.length; ++i) {
+	    arglist.push("Y" + i)
+	  }
+	  if(proc.shapeArgs.length > 0) {
+	    vars.push("shape=SS.slice(0)") // Makes the shape over which we iterate available to the user defined functions (so you can use width/height for example)
+	  }
+	  if(proc.indexArgs.length > 0) {
+	    // Prepare an array to keep track of the (logical) indices, initialized to dimension zeroes.
+	    var zeros = new Array(dimension)
+	    for(var i=0; i<dimension; ++i) {
+	      zeros[i] = "0"
+	    }
+	    vars.push(["index=[", zeros.join(","), "]"].join(""))
+	  }
+	  for(var i=0; i<proc.offsetArgs.length; ++i) { // Offset arguments used for stencil operations
+	    var off_arg = proc.offsetArgs[i]
+	    var init_string = []
+	    for(var j=0; j<off_arg.offset.length; ++j) {
+	      if(off_arg.offset[j] === 0) {
+	        continue
+	      } else if(off_arg.offset[j] === 1) {
+	        init_string.push(["t", off_arg.array, "p", j].join(""))      
+	      } else {
+	        init_string.push([off_arg.offset[j], "*t", off_arg.array, "p", j].join(""))
+	      }
+	    }
+	    if(init_string.length === 0) {
+	      vars.push("q" + i + "=0")
+	    } else {
+	      vars.push(["q", i, "=", init_string.join("+")].join(""))
+	    }
+	  }
+
+	  //Prepare this variables
+	  var thisVars = uniq([].concat(proc.pre.thisVars)
+	                      .concat(proc.body.thisVars)
+	                      .concat(proc.post.thisVars))
+	  vars = vars.concat(thisVars)
+	  code.push("var " + vars.join(","))
+	  for(var i=0; i<proc.arrayArgs.length; ++i) {
+	    code.push("p"+i+"|=0")
+	  }
+	  
+	  //Inline prelude
+	  if(proc.pre.body.length > 3) {
+	    code.push(processBlock(proc.pre, proc, dtypes))
+	  }
+
+	  //Process body
+	  var body = processBlock(proc.body, proc, dtypes)
+	  var matched = countMatches(loopOrders)
+	  if(matched < dimension) {
+	    code.push(outerFill(matched, loopOrders[0], proc, body)) // TODO: Rather than passing loopOrders[0], it might be interesting to look at passing an order that represents the majority of the arguments for example.
+	  } else {
+	    code.push(innerFill(loopOrders[0], proc, body))
+	  }
+
+	  //Inline epilog
+	  if(proc.post.body.length > 3) {
+	    code.push(processBlock(proc.post, proc, dtypes))
+	  }
+	  
+	  if(proc.debug) {
+	    console.log("-----Generated cwise routine for ", typesig, ":\n" + code.join("\n") + "\n----------")
+	  }
+	  
+	  var loopName = [(proc.funcName||"unnamed"), "_cwise_loop_", orders[0].join("s"),"m",matched,typeSummary(dtypes)].join("")
+	  var f = new Function(["function ",loopName,"(", arglist.join(","),"){", code.join("\n"),"} return ", loopName].join(""))
+	  return f()
+	}
+	module.exports = generateCWiseOp
 
 
 /***/ },
@@ -8550,21 +8483,12 @@
 
 	//to reduce bundle size, we'll only grab what we need
 	module.exports = {
-<<<<<<< HEAD
-	    ortho: __webpack_require__(55),
-	    identity: __webpack_require__(5),
-	    create: __webpack_require__(56),
-	    scale: __webpack_require__(57),
-	    rotateZ: __webpack_require__(58),
-	    rotateY: __webpack_require__(59),
-=======
 	    ortho: __webpack_require__(56),
 	    identity: __webpack_require__(5),
 	    create: __webpack_require__(57),
 	    scale: __webpack_require__(58),
 	    rotateZ: __webpack_require__(59),
 	    rotateY: __webpack_require__(55),
->>>>>>> bda2686d
 	    rotateX: __webpack_require__(60),
 	    translate: __webpack_require__(61),
 	    clone: __webpack_require__(62),

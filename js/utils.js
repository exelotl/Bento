/**
 * A collection of useful functions
 * Export type: Object
 * @module bento/utils
 */
bento.define('bento/utils', [], function () {
    'use strict';
    var utils,
        isString = function (value) {
            return typeof value === 'string' || value instanceof String;
        },
        isArray = Array.prototype.isArray || function (value) {
            return Object.prototype.toString.call(value) === '[object Array]';
        },
        isObject = function (value) {
            return Object.prototype.toString.call(value) === '[object Object]';
        },
        isFunction = function (value) {
            return Object.prototype.toString.call(value) === '[object Function]';
        },
        isNumber = function (obj) {
            return Object.prototype.toString.call(obj) === '[object Number]';
        },
        isBoolean = function (obj) {
            return obj === true || obj === false ||
                Object.prototype.toString.call(obj) === '[object Boolean]';
        },
        isInt = function (obj) {
            return parseFloat(obj) === parseInt(obj, 10) && !isNaN(obj);
        },
        isUndefined = function (obj) {
            return obj === void(0);
        },
        isDefined = function (obj) {
            return obj !== void(0);
        },
        isObjLiteral = function (_obj) {
            var _test = _obj;
            return (typeof _obj !== 'object' || _obj === null ?
                false :
                (
                    (function () {
                        while (!false) {
                            if (Object.getPrototypeOf(_test = Object.getPrototypeOf(_test)) === null) {
                                break;
                            }
                        }
                        return Object.getPrototypeOf(_obj) === _test;
                    })()
                )
            );
        },
        removeObject = function (array, obj) {
            var i,
                l;
            for (i = 0, l = array.length; i < l; i += 1) {
                if (array[i] === obj) {
                    array.splice(i, 1);
                    break;
                }
            }
        },
        extend = function (obj1, obj2, overwrite) {
            var prop, temp;
            for (prop in obj2) {
                if (obj2.hasOwnProperty(prop)) {
                    if (obj1.hasOwnProperty(prop) && !overwrite) {
                        // property already exists, move it up
                        obj1.base = obj1.base || {};
                        temp = {};
                        temp[prop] = obj1[prop];
                        extend(obj1.base, temp);
                    }
                    if (isObjLiteral(obj2[prop])) {
                        obj1[prop] = extend({}, obj2[prop]);
                    } else {
                        obj1[prop] = obj2[prop];
                    }
                }
            }
            return obj1;
        },
        getKeyLength = function (obj) {
            return Object.keys(obj).length;
        },
        setAnimationFrameTimeout = function (callback, timeout) {
            var now = new Date().getTime(),
                rafID = null;

            if (timeout === undefined) timeout = 1;

            function animationFrame() {
                var later = new Date().getTime();

                if (later - now >= timeout) {
                    callback();
                } else {
                    rafID = requestAnimationFrame(animationFrame);
                }
            }

            animationFrame();
            return {
                cancel: function () {
                    if (typeof cancelAnimationFrame !== 'undefined') {
                        cancelAnimationFrame(rafID);
                    }
                }
            };
        },
        stableSort = (function () {
            // https://github.com/Two-Screen/stable
            // A stable array sort, because `Array#sort()` is not guaranteed stable.
            // This is an implementation of merge sort, without recursion.
            var stable = function (arr, comp) {
                    return exec(arr.slice(), comp);
                },
                // Execute the sort using the input array and a second buffer as work space.
                // Returns one of those two, containing the final result.
                exec = function (arr, comp) {
                    if (typeof (comp) !== 'function') {
                        comp = function (a, b) {
                            return String(a).localeCompare(b);
                        };
                    }

                    // Short-circuit when there's nothing to sort.
                    var len = arr.length;
                    if (len <= 1) {
                        return arr;
                    }

                    // Rather than dividing input, simply iterate chunks of 1, 2, 4, 8, etc.
                    // Chunks are the size of the left or right hand in merge sort.
                    // Stop when the left-hand covers all of the array.
                    var buffer = new Array(len);
                    for (var chk = 1; chk < len; chk *= 2) {
                        pass(arr, comp, chk, buffer);

                        var tmp = arr;
                        arr = buffer;
                        buffer = tmp;
                    }
                    return arr;
                },
                // Run a single pass with the given chunk size.
                pass = function (arr, comp, chk, result) {
                    var len = arr.length;
                    var i = 0;
                    // Step size / double chunk size.
                    var dbl = chk * 2;
                    // Bounds of the left and right chunks.
                    var l, r, e;
                    // Iterators over the left and right chunk.
                    var li, ri;

                    // Iterate over pairs of chunks.
                    for (l = 0; l < len; l += dbl) {
                        r = l + chk;
                        e = r + chk;
                        if (r > len) r = len;
                        if (e > len) e = len;

                        // Iterate both chunks in parallel.
                        li = l;
                        ri = r;
                        while (true) {
                            // Compare the chunks.
                            if (li < r && ri < e) {
                                // This works for a regular `sort()` compatible comparator,
                                // but also for a simple comparator like: `a > b`
                                if (comp(arr[li], arr[ri]) <= 0) {
                                    result[i++] = arr[li++];
                                } else {
                                    result[i++] = arr[ri++];
                                }
                            }
                            // Nothing to compare, just flush what's left.
                            else if (li < r) {
                                result[i++] = arr[li++];
                            } else if (ri < e) {
                                result[i++] = arr[ri++];
                            }
                            // Both iterators are at the chunk ends.
                            else {
                                break;
                            }
                        }
                    }
                };
            stable.inplace = function (arr, comp) {
                var result = exec(arr, comp);

                // This simply copies back if the result isn't in the original array,
                // which happens on an odd number of passes.
                if (result !== arr) {
                    pass(result, null, arr.length, arr);
                }

                return arr;
            };
            // return it instead and keep the method local to this scope
            return stable;
        })(),
        keyboardMapping = (function () {
            var aI,
                keys = {
                    // http://github.com/RobertWhurst/KeyboardJS
                    // general
                    "3": ["cancel"],
                    "8": ["backspace"],
                    "9": ["tab"],
                    "12": ["clear"],
                    "13": ["enter"],
                    "16": ["shift"],
                    "17": ["ctrl"],
                    "18": ["alt", "menu"],
                    "19": ["pause", "break"],
                    "20": ["capslock"],
                    "27": ["escape", "esc"],
                    "32": ["space", "spacebar"],
                    "33": ["pageup"],
                    "34": ["pagedown"],
                    "35": ["end"],
                    "36": ["home"],
                    "37": ["left"],
                    "38": ["up"],
                    "39": ["right"],
                    "40": ["down"],
                    "41": ["select"],
                    "42": ["printscreen"],
                    "43": ["execute"],
                    "44": ["snapshot"],
                    "45": ["insert", "ins"],
                    "46": ["delete", "del"],
                    "47": ["help"],
                    "91": ["command", "windows", "win", "super", "leftcommand", "leftwindows", "leftwin", "leftsuper"],
                    "92": ["command", "windows", "win", "super", "rightcommand", "rightwindows", "rightwin", "rightsuper"],
                    "145": ["scrolllock", "scroll"],
                    "186": ["semicolon", ";"],
                    "187": ["equal", "equalsign", "="],
                    "188": ["comma", ","],
                    "189": ["dash", "-"],
                    "190": ["period", "."],
                    "191": ["slash", "forwardslash", "/"],
                    "192": ["graveaccent", "`"],

                    "195": ["GamepadA"],
                    "196": ["GamepadB"],
                    "197": ["GamepadX"],
                    "198": ["GamepadY"],
                    "199": ["GamepadRightShoulder"], // R1
                    "200": ["GamepadLeftShoulder"], // L1
                    "201": ["GamepadLeftTrigger"], // L2
                    "202": ["GamepadRightTrigger"], // R2
                    "203": ["GamepadDPadUp"],
                    "204": ["GamepadDPadDown"],
                    "205": ["GamepadDPadLeft"],
                    "206": ["GamepadDPadRight"],
                    "207": ["GamepadMenu"], // 'start' button
                    "208": ["GamepadView"], // 'select' button
                    "209": ["GamepadLeftThumbstick"], // pressed left thumbstick
                    "210": ["GamepadRightThumbstick"], // pressed right thumbstick
                    "211": ["GamepadLeftThumbstickUp"],
                    "212": ["GamepadLeftThumbstickDown"],
                    "213": ["GamepadLeftThumbstickRight"],
                    "214": ["GamepadLeftThumbstickLeft"],
                    "215": ["GamepadRightThumbstickUp"],
                    "216": ["GamepadRightThumbstickDown"],
                    "217": ["GamepadRightThumbstickRight"],
                    "218": ["GamepadRightThumbstickLeft"],
                    "7": ["GamepadXboxButton"], // the middle xbox button

                    "219": ["openbracket", "["],
                    "220": ["backslash", "\\"],
                    "221": ["closebracket", "]"],
                    "222": ["apostrophe", "'"],

                    //0-9
                    "48": ["zero", "0"],
                    "49": ["one", "1"],
                    "50": ["two", "2"],
                    "51": ["three", "3"],
                    "52": ["four", "4"],
                    "53": ["five", "5"],
                    "54": ["six", "6"],
                    "55": ["seven", "7"],
                    "56": ["eight", "8"],
                    "57": ["nine", "9"],

                    //numpad
                    "96": ["numzero", "num0"],
                    "97": ["numone", "num1"],
                    "98": ["numtwo", "num2"],
                    "99": ["numthree", "num3"],
                    "100": ["numfour", "num4"],
                    "101": ["numfive", "num5"],
                    "102": ["numsix", "num6"],
                    "103": ["numseven", "num7"],
                    "104": ["numeight", "num8"],
                    "105": ["numnine", "num9"],
                    "106": ["nummultiply", "num*"],
                    "107": ["numadd", "num+"],
                    "108": ["numenter"],
                    "109": ["numsubtract", "num-"],
                    "110": ["numdecimal", "num."],
                    "111": ["numdivide", "num/"],
                    "144": ["numlock", "num"],

                    //function keys
                    "112": ["f1"],
                    "113": ["f2"],
                    "114": ["f3"],
                    "115": ["f4"],
                    "116": ["f5"],
                    "117": ["f6"],
                    "118": ["f7"],
                    "119": ["f8"],
                    "120": ["f9"],
                    "121": ["f10"],
                    "122": ["f11"],
                    "123": ["f12"]
                };
            for (aI = 65; aI <= 90; aI += 1) {
                keys[aI] = String.fromCharCode(aI + 32);
            }

            return keys;
        })(),
        remoteMapping = (function () {
            // the commented out keys are not used by the remote's micro gamepad
            var buttons = {
                "0": ["A", "a", "click"], // click on touch area
                // "1": ["B"],
                "2": ["X", "x", "play", "pause"], // pause/play button
                // "3": ["Y"],
                // "4": ["L1"],
                // "5": ["R1"],
                // "6": ["L2"],
                // "7": ["R2"],
                "12": ["up"], // upper half touch area
                "13": ["down"], // lower half touch area
                "14": ["left"], // left half touch area
                "15": ["right"], // right half touch area
                "16": ["menu"] // menu button
            };

            return buttons;
        })(),
<<<<<<< HEAD
        /**
         * Mapping for the Xbox controller
         * @return {Object} mapping of all the buttons
         */
        gamepadMapping = (function () {
            var buttons = {
                "0": ["A", "a"],
                "1": ["B", "b"],
                "2": ["X", "x"],
                "3": ["Y", "y"],
                "4": ["L1", "l1"],
                "5": ["R1", "r1"],
                "6": ["L2", "l2"],
                "7": ["R2", "r2"],
                "8": ["back", "select"],
                "9": ["start"],
                "10": ["right-thumb", "right-stick"],
                "11": ["left-thumb", "left-stick"],
                "12": ["up"],
                "13": ["down"],
                "14": ["left"],
                "15": ["right"],
                "16": ["menu", "home"]
            };

            return buttons;
        })();
=======
        suppressThrows = true;
>>>>>>> a6d37e88

    utils = {
        /**
         * @function
         * @instance
         * @name isString
         */
        isString: isString,
        /**
         * @function
         * @instance
         * @name isArray
         */
        isArray: isArray,
        /**
         * @function
         * @instance
         * @name isObject
         */
        isObject: isObject,
        /**
         * @function
         * @instance
         * @name isFunction
         */
        isFunction: isFunction,
        /**
         * @function
         * @instance
         * @name isNumber
         */
        isNumber: isNumber,
        /**
         * @function
         * @instance
         * @name isBoolean
         */
        isBoolean: isBoolean,
        /**
         * @function
         * @instance
         * @name isInt
         */
        isInt: isInt,
        /**
         * @function
         * @name isUndefined
         * @instance
         */
        isUndefined: isUndefined,
        /**
         * @function
         * @instance
         * @name isDefined
         */
        isDefined: isDefined,
        /**
         * Removes entry from array
         * @function
         * @instance
         * @param {Array} array - array
         * @param {Anything} value - any type
         * @return {Array} The updated array
         * @name removeObject
         */
        removeObject: removeObject,
        /**
         * Extends object literal properties with another object
         * If the objects have the same property name, then the old one is pushed to a property called "base"
         * @function
         * @instance
         * @name extend
         * @param {Object} object1 - original object
         * @param {Object} object2 - new object
         * @param {Bool} [overwrite] - Overwrites properties
         * @return {Array} The updated array
         */
        extend: extend,
        /**
         * Counts the number of keys in an object literal
         * @function
         * @instance
         * @name getKeyLength
         * @param {Object} object - object literal
         * @return {Number} Number of keys
         */
        getKeyLength: getKeyLength,
        stableSort: stableSort,
        keyboardMapping: keyboardMapping,
        remoteMapping: remoteMapping,
        gamepadMapping: gamepadMapping,
        /**
         * Returns a random integer [0...n)
         * @function
         * @instance
         * @name getRandom
         * @param {Number} n - limit of random number
         * @return {Number} Randomized integer
         */
        getRandom: function (n) {
            return Math.floor(Math.random() * n);
        },
        /**
         * Returns a random integer between range [min...max)
         * @function
         * @instance
         * @name getRandomRange
         * @param {Number} min - minimum value
         * @param {Number} max - maximum value
         * @return {Number} Randomized integer
         */
        getRandomRange: function (min, max) {
            var diff = max - min;
            return min + Math.floor(Math.random() * diff);
        },
        /**
         * Returns a random float [0...n)
         * @function
         * @instance
         * @name getRandomFloat
         * @param {Number} n - limit of random number
         * @return {Number} Randomized number
         */
        getRandomFloat: function (n) {
            return Math.random() * n;
        },
        /**
         * Returns a random float between range [min...max)
         * @function
         * @instance
         * @name getRandomRangeFloat
         * @param {Number} min - minimum value
         * @param {Number} max - maximum value
         * @return {Number} Randomized number
         */
        getRandomRangeFloat: function (min, max) {
            var diff = max - min;
            return min + Math.random() * diff;
        },
        /**
         * Turns degrees into radians
         * @function
         * @instance
         * @name toRadian
         * @param {Number} degree - value in degrees
         * @return {Number} radians
         */
        toRadian: function (degree) {
            return degree * Math.PI / 180;
        },
        /**
         * Turns radians into degrees
         * @function
         * @instance
         * @name toDegree
         * @param {Number} radians - value in radians
         * @return {Number} degree
         */
        toDegree: function (radian) {
            return radian / Math.PI * 180;
        },
        /**
         * Sign of a number. Returns 0 if value is 0.
         * @function
         * @instance
         * @param {Number} value - value to check
         * @name sign
         */
        sign: function (value) {
            if (value > 0) {
                return 1;
            } else if (value < 0) {
                return -1;
            } else {
                return 0;
            }
        },
        /**
         * Steps towards a number without going over the limit
         * @function
         * @instance
         * @param {Number} start - current value
         * @param {Number} end - target value
         * @param {Number} step - step to take (should always be a positive value)
         * @name approach
         */
        approach: function (start, end, max) {
            max = Math.abs(max);
            if (start < end) {
                return Math.min(start + max, end);
            } else {
                return Math.max(start - max, end);
            }
        },
        /**
         * Repeats a function for a number of times
         * @function
         * @instance
         * @param {Number} number - Number of times to repeat
         * @param {Function} fn - function to perform
         * @name repeat
         */
        repeat: function (number, fn) {
            var i;
            for (i = 0; i < number; ++i) {
                fn(i, number);
            }
        },
        /**
         * A simple hashing function, similar to Java's String.hashCode()
         * source: http://werxltd.com/wp/2010/05/13/javascript-implementation-of-javas-string-hashcode-method/
         * @function
         * @instance
         * @param {String} string - String to hash
         * @name checksum
         */
        checksum: function (str) {
            var hash = 0,
                strlen = (str || '').length,
                i,
                c;
            if (strlen === 0) {
                return hash;
            }
            for (i = 0; i < strlen; ++i) {
                c = str.charCodeAt(i);
                hash = ((hash << 5) - hash) + c;
                hash = hash & hash; // Convert to 32bit integer
            }
            return hash;
        },
        /**
         * Returns a clone of a JSON object
         * @function
         * @instance
         * @param {Object} jsonObj - Object literal that adheres to JSON standards
         * @name cloneJson
         */
        cloneJson: function (jsonObj) {
            var out;
            try {
                out = JSON.parse(JSON.stringify(jsonObj));
            } catch (e) {
                out = {};
                console.log('WARNING: object cloning failed');
            }
            return out;
        },
        /**
         * Loops through an array
         * @function
         * @instance
         * @param {Array} array - Array to loop through
         * @param {Function} callback - Callback function
         * @name forEach
         */
        forEach: function (array, callback) {
            var i;
            var l;
            var stop = false;
            var breakLoop = function () {
                stop = true;
            };
            for (i = 0, l = array.length; i < l; ++i) {
                callback(array[i], i, l, breakLoop);
                if (stop) {
                    return;
                }
            }
        },
        /**
         * Checks whether a value is between two other values
         * @function
         * @instance
         * @param {Number} min - lower limit
         * @param {Number} value - value to check that's between min and max
         * @param {Number} max - upper limit
         * @param {Boolean} includeEdge - includes edge values
         * @name isBetween
         */
        isBetween: function (min, value, max, includeEdge) {
            if (includeEdge) {
                return min <= value && value <= max;
            }
            return min < value && value < max;
        },
        /**
         * Picks one of the parameters of this function and returns it
         * @function
         * @instance
         * @name pickRandom
         */
        pickRandom: function () {
            return arguments[this.getRandom(arguments.length)];
        },
        /**
         * Checks useragent if device is an apple device. Works on web only.
         * @function
         * @instance
         * @name isApple
         */
        isApple: function () {
            var device = (navigator.userAgent).match(/iPhone|iPad|iPod/i);
            return /iPhone/i.test(device) || /iPad/i.test(device) || /iPod/i.test(device);
        },
        /**
         * Checks useragent if device is an android device. Works on web only.
         * @function
         * @instance
         * @name isAndroid
         */
        isAndroid: function () {
            return /Android/i.test(navigator.userAgent);
        },
        /**
         * Checks if environment is cocoon
         * @function
         * @instance
         * @name isCocoonJs
         */
        isCocoonJS: function () {
            return navigator.isCocoonJS;
        },
        isCocoonJs: function () {
            return navigator.isCocoonJS;
        },
        /**
         * Enum for sort mode, pass this to Bento.setup
         * @readonly
         * @enum {Number}
         */
        SortMode: {
            ALWAYS: 0,
            NEVER: 1,
            SORT_ON_ADD: 2
        },
        /**
         * Are throws being suppressed?
         * @function
         * @instance
         * @returns {Object} Returns true if throws are suppressed, false if not
         * @name getSuppressThrows
         */
        getSuppressThrows: function () {
            return suppressThrows;
        },
        /**
         * Turn the suppression of throws on or off
         * @function
         * @instance
         * @param {Boolean} bool - true to suppress throws, false to not suppress throws
         * @name setSuppressThrows
         */
        setSuppressThrows: function (bool) {
            suppressThrows = bool;
        }
    };
    return utils;
});<|MERGE_RESOLUTION|>--- conflicted
+++ resolved
@@ -347,7 +347,6 @@
 
             return buttons;
         })(),
-<<<<<<< HEAD
         /**
          * Mapping for the Xbox controller
          * @return {Object} mapping of all the buttons
@@ -374,10 +373,8 @@
             };
 
             return buttons;
-        })();
-=======
+        })(),
         suppressThrows = true;
->>>>>>> a6d37e88
 
     utils = {
         /**

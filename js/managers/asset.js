/**
 * Manager that loads and controls assets. Can be accessed through Bento.assets namespace.
 * Assets MUST be loaded through assetGroups (for now). An assetgroup is a json file that indicates which
 * assets to load, and where to find them.
 * <br>Exports: Constructor, can be accessed through Bento.assets namespace
 * @module bento/managers/asset
 * @returns AssetManager
 */
bento.define('bento/managers/asset', [
    'bento/packedimage',
    'bento/utils',
    'audia'
], function (PackedImage, Utils, Audia) {
    'use strict';
    return function () {
        var assetGroups = {};
        var path = '';
        var assets = {
            audio: {},
            json: {},
            images: {},
            binary: {}
        };
        var texturePacker = {};
        var packs = [];
        var loadAudio = function (name, source, callback) {
            var i;
            var failed = true;
            var loadAudioFile = function (index, src) {
                var audio = new Audia();
                var canPlay = audio.canPlayType('audio/' + source[index].slice(-3));
                if (!!canPlay || window.ejecta) {
                    // success!
                    audio.onload = function () {
                        callback(null, name, audio);
                    };
                    audio.src = src;
                    failed = false;
                    return true;
                }
                return false;
            };
            if (!Utils.isArray(source)) {
                // source = [path + 'audio/' + source];
                source = [source];
            }
            // try every type
            for (i = 0; i < source.length; ++i) {
                if (loadAudioFile(i, path + 'audio/' + source[i])) {
                    break;
                }
            }
            if (failed) {
                callback('This audio type is not supported:', name, source);
            }
        };
        var loadJSON = function (name, source, callback) {
            var xhr = new XMLHttpRequest();
            if (xhr.overrideMimeType) {
                xhr.overrideMimeType('application/json');
            }

            xhr.open('GET', source, true);
            xhr.onerror = function () {
                callback('Error ' + source);
            };
            xhr.ontimeout = function () {
                callback('Timeout' + source);
            };
            xhr.onreadystatechange = function () {
                if (xhr.readyState === 4) {
                    if ((xhr.status === 304) || (xhr.status === 200) || ((xhr.status === 0) && xhr.responseText)) {
                        callback(null, name, JSON.parse(xhr.responseText));
                    } else {
                        callback('Error: State ' + xhr.readyState + ' ' + source);
                    }
                }
            };
            xhr.send(null);
        };
        var loadBinary = function (name, source, success, failure) {
            var xhr = new XMLHttpRequest();
            var arrayBuffer;
            var byteArray;
            var buffer;
            var i = 0;

            xhr.open('GET', source, true);
            xhr.onerror = function () {
                callback('Error ' + name);
            };
            xhr.responseType = 'arraybuffer';
            xhr.onload = function (e) {
                var binary;
                arrayBuffer = xhr.response;
                if (arrayBuffer) {
                    byteArray = new Uint8Array(arrayBuffer);
                    buffer = [];
                    for (i; i < byteArray.byteLength; ++i) {
                        buffer[i] = String.fromCharCode(byteArray[i]);
                    }
                    // loadedAssets.binary[name] = buffer.join('');
                    binary = buffer.join('');
                    callback(null, name, binary);
                }
            };
            xhr.send();
        };
        var loadImage = function (name, source, callback) {
            var img = new Image();
            img.src = source;
            img.addEventListener('load', function () {
                callback(null, name, img);
            }, false);
            img.addEventListener('error', function (evt) {
                // TODO: Implement failure: should it retry to load the image?
                console.log('ERROR: loading image failed');
            }, false);
        };
        /**
         * Loads asset groups (json files containing names and asset paths to load)
         * If the assetGroup parameter is passed to Bento.setup, this function will be
         * called automatically by Bento.
         * This will not load the assets (merely the assetgroups). To load the assets,
         * you must call Bento.assets.load()
         * @function
         * @instance
         * @param {Object} jsonFiles - Name with json path
         * @param {Function} onReady - Callback when ready
         * @param {Function} onLoaded - Callback when json file is loaded
         * @name loadAssetGroups
         */
        var loadAssetGroups = function (jsonFiles, onReady, onLoaded) {
            var jsonName,
                keyCount = Utils.getKeyLength(jsonFiles),
                loaded = 0,
                callback = function (err, name, json) {
                    if (err) {
                        console.log(err);
                        return;
                    }
                    assetGroups[name] = json;
                    loaded += 1;
                    if (Utils.isDefined(onLoaded)) {
                        onLoaded(loaded, keyCount);
                    }
<<<<<<< HEAD
                    if (keyCount === loaded && Utils.isDefined(onReady)) {
                        onReady(null);
=======
                };
                xhr.send();
            },
            loadImage = function (name, source, callback) {
                var img = new Image();
                img.src = source;
                img.addEventListener('load', function () {
                    callback(null, name, img);
                }, false);
                img.addEventListener('error', function (evt) {
                    // TODO: Implement failure: should it retry to load the image?
                    console.log('ERROR: loading image failed - ' + name);
                }, false);
            },
            /**
             * Loads asset groups (json files containing names and asset paths to load)
             * If the assetGroup parameter is passed to Bento.setup, this function will be
             * called automatically by Bento.
             * This will not load the assets (merely the assetgroups). To load the assets,
             * you must call Bento.assets.load()
             * @function
             * @instance
             * @param {Object} jsonFiles - Name with json path
             * @param {Function} onReady - Callback when ready
             * @param {Function} onLoaded - Callback when json file is loaded
             * @name loadAssetGroups
             */
            loadAssetGroups = function (jsonFiles, onReady, onLoaded) {
                var jsonName,
                    keyCount = Utils.getKeyLength(jsonFiles),
                    loaded = 0,
                    callback = function (err, name, json) {
                        if (err) {
                            console.log(err);
                            return;
                        }
                        assetGroups[name] = json;
                        loaded += 1;
                        if (Utils.isDefined(onLoaded)) {
                            onLoaded(loaded, keyCount);
                        }
                        if (keyCount === loaded && Utils.isDefined(onReady)) {
                            onReady(null);
                        }
                    };
                for (jsonName in jsonFiles) {
                    if (jsonFiles.hasOwnProperty(jsonName)) {
                        loadJSON(jsonName, jsonFiles[jsonName], callback);
>>>>>>> 6b9b7deb
                    }
                };
            for (jsonName in jsonFiles) {
                if (jsonFiles.hasOwnProperty(jsonName)) {
                    loadJSON(jsonName, jsonFiles[jsonName], callback);
                }
            }
        };
        /**
         * Loads assets from asset group.
         * @function
         * @instance
         * @param {String} groupName - Name of asset group
         * @param {Function} onReady - Callback when ready
         * @param {Function} onLoaded - Callback when asset file is loaded
         * @name load
         */
        var load = function (groupName, onReady, onLoaded) {
            var group = assetGroups[groupName];
            var asset;
            var assetsLoaded = 0;
            var assetCount = 0;
            var toLoad = [];
            var checkLoaded = function () {
                if (assetsLoaded === assetCount && Utils.isDefined(onReady)) {
                    initPackedImages();
                    onReady(null);
                }
            };
            var onLoadImage = function (err, name, image) {
                if (err) {
                    console.log(err);
                    return;
                }
                assets.images[name] = image;
                assetsLoaded += 1;
                if (Utils.isDefined(onLoaded)) {
                    onLoaded(assetsLoaded, assetCount);
                }
                checkLoaded();
            };
            var onLoadPack = function (err, name, json) {
                if (err) {
                    console.log(err);
                    return;
                }
                assets.json[name] = json;
                packs.push(name);
                assetsLoaded += 1;
                if (Utils.isDefined(onLoaded)) {
                    onLoaded(assetsLoaded, assetCount);
                }
                checkLoaded();
            };
            var onLoadJson = function (err, name, json) {
                if (err) {
                    console.log(err);
                    return;
                }
                assets.json[name] = json;
                assetsLoaded += 1;
                if (Utils.isDefined(onLoaded)) {
                    onLoaded(assetsLoaded, assetCount);
                }
                checkLoaded();
            };
            var onLoadAudio = function (err, name, audio) {
                if (err) {
                    console.log(err);
                } else {
                    assets.audio[name] = audio;
                }
                assetsLoaded += 1;
                if (Utils.isDefined(onLoaded)) {
                    onLoaded(assetsLoaded, assetCount);
                }
                checkLoaded();
            };
            var readyForLoading = function (fn, asset, path, callback) {
                toLoad.push({
                    fn: fn,
                    asset: asset,
                    path: path,
                    callback: callback
                });
            };
            var loadAllAssets = function () {
                var i = 0;
                var data;
                for (i = 0; i < toLoad.length; ++i) {
                    data = toLoad[i];
                    data.fn(data.asset, data.path, data.callback);
                }
            };

            if (!Utils.isDefined(group)) {
                onReady('Could not find asset group ' + groupName);
                return;
            }
            // set path
            if (Utils.isDefined(group.path)) {
                path = group.path;
            }
            // count the number of assets first
            // get images
            if (Utils.isDefined(group.images)) {
                assetCount += Utils.getKeyLength(group.images);
                for (asset in group.images) {
                    if (!group.images.hasOwnProperty(asset)) {
                        continue;
                    }
                    readyForLoading(loadImage, asset, path + 'images/' + group.images[asset], onLoadImage);
                }
            }
            // get packed images
            if (Utils.isDefined(group.texturePacker)) {
                assetCount += Utils.getKeyLength(group.texturePacker);
                for (asset in group.texturePacker) {
                    if (!group.texturePacker.hasOwnProperty(asset)) {
                        continue;
                    }
                    readyForLoading(loadJSON, asset, path + 'json/' + group.texturePacker[asset], onLoadPack);
                }
            }
            // get audio
            if (Utils.isDefined(group.audio)) {
                assetCount += Utils.getKeyLength(group.audio);
                for (asset in group.audio) {
                    if (!group.audio.hasOwnProperty(asset)) {
                        continue;
                    }
                    readyForLoading(loadAudio, asset, group.audio[asset], onLoadAudio);
                }
            }
            // get json
            if (Utils.isDefined(group.json)) {
                assetCount += Utils.getKeyLength(group.json);
                for (asset in group.json) {
                    if (!group.json.hasOwnProperty(asset)) {
                        continue;
                    }
                    readyForLoading(loadJSON, asset, path + 'json/' + group.json[asset], onLoadJson);
                }
            }
            // load all assets
            loadAllAssets();
        };
        /**
         * Loads image from URL. The resulting asset can be accessed through Bento.assets.getImage().
         * @function
         * @instance
         * @param {String} name - Name of asset
         * @param {String} url - Url path (relative to your index.html)
         * @param {Function} callback - Callback function
         * @name loadImageFromUrl
         */
        var loadImageFromUrl = function (name, url, callback) {
            var onLoadImage = function (err, name, image) {
                if (err) {
                    console.log(err);
                    if (callback) {
                        callback(err);
                    }
                    return;
                }
                assets.images[name] = image;
                if (callback) {
                    callback(null, image);
                }
            };
            loadImage(name, url, onLoadImage);
        };
        /**
         * Loads JSON from URL. The resulting asset can be accessed through Bento.assets.getJson().
         * @function
         * @instance
         * @param {String} name - Name of asset
         * @param {String} url - Url path (relative to your index.html)
         * @param {Function} callback - Callback function
         * @name loadJsonFromUrl
         */
        var loadJsonFromUrl = function (name, url, callback) {
            var onLoadJson = function (err, name, json) {
                if (err) {
                    console.log(err);
                    if (callback) {
                        callback(err);
                    }
                    return;
                }
                assets.json[name] = json;
                if (callback) {
                    callback(null, json);
                }
            };
            loadJSON(name, url, onLoadJson);
        };
        /**
         * Loads audio from URL. The resulting asset can be accessed through Bento.assets.getAudio().
         * @function
         * @instance
         * @param {String} name - Name of asset
         * @param {String} url - Url path (relative to your index.html)
         * @param {Function} callback - Callback function
         * @name loadAudioFromUrl
         */
        var loadAudioFromUrl = function (name, url, callback) {
            var onLoadAudio = function (err, name, audio) {
                if (err) {
                    console.log(err);
                    if (callback) {
                        callback(err);
                    }
                    return;
                }
                assets.audio[name] = audio;
                if (callback) {
                    callback(audio);
                }
            };
            loadAudio(name, url, onLoadAudio);
        };
        /**
         * Unloads assets (not implemented yet)
         * @function
         * @instance
         * @param {String} groupName - Name of asset group
         * @name unload
         */
        var unload = function (groupName) {};
        /**
         * Returns a previously loaded image
         * @function
         * @instance
         * @param {String} name - Name of image
         * @returns {PackedImage} Image
         * @name getImage
         */
        var getImage = function (name) {
            var image, packedImage = texturePacker[name];
            if (!packedImage) {
                image = getImageElement(name);
                if (!image) {
                    throw 'Can not find ' + name;
                }
                packedImage = PackedImage(image);
                texturePacker[name] = packedImage;
            }
            return packedImage;
        };
        /**
         * Returns a previously loaded image element
         * @function
         * @instance
         * @param {String} name - Name of image
         * @returns {HTMLImage} Html Image element
         * @name getImageElement
         */
        var getImageElement = function (name) {
            var asset = assets.images[name];
            if (!Utils.isDefined(asset)) {
                throw ('Asset ' + name + ' could not be found');
            }
            return asset;
        };
        /**
         * Returns a previously loaded json object
         * @function
         * @instance
         * @param {String} name - Name of image
         * @returns {Object} Json object
         * @name getJson
         */
        var getJson = function (name) {
            var asset = assets.json[name];
            if (!Utils.isDefined(asset)) {
                throw ('Asset ' + name + ' could not be found');
            }
            return asset;
        };
        /**
         * Returns a previously loaded audio element (currently by howler)
         * @function
         * @instance
         * @param {String} name - Name of image
         * @returns {Audia} Audia object
         * @name getAudio
         */
        var getAudio = function (name) {
            var asset = assets.audio[name];
            if (!Utils.isDefined(asset)) {
                throw ('Asset ' + name + ' could not be found');
            }
            return asset;
        };
        /**
         * Returns all assets
         * @function
         * @instance
         * @param {String} name - Name of image
         * @returns {Object} assets - Object with reference to all loaded assets
         * @name getAssets
         */
        var getAssets = function () {
            return assets;
        };
        var initPackedImages = function () {
            var frame, pack, i, image, json, name;
            while (packs.length) {
                pack = packs.pop();
                image = getImageElement(pack);
                json = getJson(pack);

                // parse json
                for (i = 0; i < json.frames.length; ++i) {
                    name = json.frames[i].filename;
                    name = name.substring(0, name.length - 4);
                    frame = json.frames[i].frame;
                    texturePacker[name] = PackedImage(image, frame);
                }
            }
        };
        /**
         * Returns asset group
         * @function
         * @instance
         * @returns {Object} assetGroups - reference to loaded JSON file
         * @name getAssetGroups
         */
        var getAssetGroups = function () {
            return assetGroups;
        };
        /**
         * Reloads all assets
         * @function
         * @instance
         * @param {Function} callback - called when all assets are loaded
         * @name reload
         */
        var reload = function (callback) {
            var group,
                count = 0,
                loaded = 0,
                end = function () {
                    loaded += 1;
                    if (loaded === count && callback) {
                        callback();
                    }
                };
            for (group in assetGroups) {
                if (!assetGroups.hasOwnProperty(group)) {
                    continue;
                }
                load(group, end, function (current, total) {});
                count += 1;
            }
        };
        /**
         * Attempts to load ./assets.json and interpret it as assetgroups
         * @function
         * @instance
         * @param {Function} onRead - Called with an error string or null if successful
         * @name loadAssetsJson
         */
        var loadAssetsJson = function (onReady) {
            loadJSON('assets.json', 'assets.json', function (error, name, assetsJson) {
                var isLoading = false;
                var groupsToLoad = {};
                if (error) {
                    onReady(error);
                    return;
                }
                // check the contents of json
                Utils.forEach(assetsJson, function (group, groupName, l, breakLoop) {
                    if (Utils.isString(group)) {
                        // assume assets.json consists of strings to load json files with
                        isLoading = true;
                        groupsToLoad[groupName] = group;
                    } else {
                        // the asset group is present
                        assetGroups[groupName] = group;
                    }
                });

                if (isLoading) {
                    // load jsons
                    loadAssetGroups(groupsToLoad, onReady);
                } else {
                    // done
                    onReady(null);
                }
            });

        };

        return {
            reload: reload,
            loadAssetGroups: loadAssetGroups,
            load: load,
            loadJson: loadJSON,
            loadImageFromUrl: loadImageFromUrl,
            loadJsonFromUrl: loadJsonFromUrl,
            loadAudioFromUrl: loadAudioFromUrl,
            unload: unload,
            getImage: getImage,
            getImageElement: getImageElement,
            getJson: getJson,
            getAudio: getAudio,
            getAssets: getAssets,
            getAssetGroups: getAssetGroups
        };
    };
});<|MERGE_RESOLUTION|>--- conflicted
+++ resolved
@@ -131,74 +131,23 @@
          * @name loadAssetGroups
          */
         var loadAssetGroups = function (jsonFiles, onReady, onLoaded) {
-            var jsonName,
-                keyCount = Utils.getKeyLength(jsonFiles),
-                loaded = 0,
-                callback = function (err, name, json) {
-                    if (err) {
-                        console.log(err);
-                        return;
-                    }
-                    assetGroups[name] = json;
-                    loaded += 1;
-                    if (Utils.isDefined(onLoaded)) {
-                        onLoaded(loaded, keyCount);
-                    }
-<<<<<<< HEAD
-                    if (keyCount === loaded && Utils.isDefined(onReady)) {
-                        onReady(null);
-=======
-                };
-                xhr.send();
-            },
-            loadImage = function (name, source, callback) {
-                var img = new Image();
-                img.src = source;
-                img.addEventListener('load', function () {
-                    callback(null, name, img);
-                }, false);
-                img.addEventListener('error', function (evt) {
-                    // TODO: Implement failure: should it retry to load the image?
-                    console.log('ERROR: loading image failed - ' + name);
-                }, false);
-            },
-            /**
-             * Loads asset groups (json files containing names and asset paths to load)
-             * If the assetGroup parameter is passed to Bento.setup, this function will be
-             * called automatically by Bento.
-             * This will not load the assets (merely the assetgroups). To load the assets,
-             * you must call Bento.assets.load()
-             * @function
-             * @instance
-             * @param {Object} jsonFiles - Name with json path
-             * @param {Function} onReady - Callback when ready
-             * @param {Function} onLoaded - Callback when json file is loaded
-             * @name loadAssetGroups
-             */
-            loadAssetGroups = function (jsonFiles, onReady, onLoaded) {
-                var jsonName,
-                    keyCount = Utils.getKeyLength(jsonFiles),
-                    loaded = 0,
-                    callback = function (err, name, json) {
-                        if (err) {
-                            console.log(err);
-                            return;
-                        }
-                        assetGroups[name] = json;
-                        loaded += 1;
-                        if (Utils.isDefined(onLoaded)) {
-                            onLoaded(loaded, keyCount);
-                        }
-                        if (keyCount === loaded && Utils.isDefined(onReady)) {
-                            onReady(null);
-                        }
-                    };
-                for (jsonName in jsonFiles) {
-                    if (jsonFiles.hasOwnProperty(jsonName)) {
-                        loadJSON(jsonName, jsonFiles[jsonName], callback);
->>>>>>> 6b9b7deb
-                    }
-                };
+            var jsonName;
+            var keyCount = Utils.getKeyLength(jsonFiles);
+            var loaded = 0;
+            var callback = function (err, name, json) {
+                if (err) {
+                    console.log(err);
+                    return;
+                }
+                assetGroups[name] = json;
+                loaded += 1;
+                if (Utils.isDefined(onLoaded)) {
+                    onLoaded(loaded, keyCount);
+                }
+                if (keyCount === loaded && Utils.isDefined(onReady)) {
+                    onReady(null);
+                }
+            };
             for (jsonName in jsonFiles) {
                 if (jsonFiles.hasOwnProperty(jsonName)) {
                     loadJSON(jsonName, jsonFiles[jsonName], callback);
